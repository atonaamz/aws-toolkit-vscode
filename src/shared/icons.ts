--- conflicted
+++ resolved
@@ -61,11 +61,11 @@
  * Used to expose the icon identifier which is otherwise hidden.
  */
 export class Icon extends ThemeIcon {
-<<<<<<< HEAD
-    public constructor(public readonly id: string, public readonly source?: Uri) {
-=======
-    public constructor(public readonly id: string, public readonly color?: ThemeColor) {
->>>>>>> 98eee01a
+    public constructor(
+        public readonly id: string, 
+        public readonly source?: Uri,
+        public readonly color?: ThemeColor
+    ) {
         super(id)
     }
 
@@ -85,7 +85,7 @@
         return icon
     }
 
-    return new Icon(icon.id, typeof color === 'string' ? new ThemeColor(color) : color)
+    return new Icon(icon.id, icon.source, typeof color === 'string' ? new ThemeColor(color) : color)
 }
 
 function resolveIconId(

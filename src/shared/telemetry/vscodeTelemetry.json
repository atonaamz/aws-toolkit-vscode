{
    "types": [
        {
            "name": "ssmOperation",
            "type": "string",
            "allowedValues": ["Create", "Update"],
            "description": "SSM Publish Document operation type"
        },
        {
            "name": "documentFormat",
            "type": "string",
            "allowedValues": ["JSON, YAML"],
            "description": "SSM Create document format selection"
        },
        {
            "name": "starterTemplate",
            "type": "string",
            "description": "Starter template chosen during create document"
<<<<<<< HEAD
        },
        {
            "name": "architecture",
            "type": "string",
            "description": "SAM Application architecture",
            "allowedValues": ["x86_64", "arm64"]
        },
        {
            "name": "cli",
            "type": "string",
            "description": "Installed CLI"
=======
>>>>>>> acbd172d
        }
    ],
    "metrics": [
        {
            "name": "aws_refreshCredentials",
            "description": "Emitted when credentials are automatically refreshed by the AWS SDK",
            "passive": true,
            "metadata": [
                {
                    "type": "result"
                },
                {
                    "type": "credentialType",
                    "required": false
                },
                {
                    "type": "credentialSourceId",
                    "required": false
                }
            ]
        },
        {
            "name": "stepfunctions_previewstatemachine",
            "description": ""
        },
        {
            "name": "stepfunctions_createStateMachineFromTemplate",
            "description": ""
        },
        {
            "name": "stepfunctions_downloadStateMachineDefinition",
            "description": "",
            "unit": "None",
            "metadata": [
                {
                    "type": "result"
                }
            ]
        },
        {
            "name": "stepfunctions_executeStateMachineView",
            "description": ""
        },
        {
            "name": "stepfunctions_executeStateMachine",
            "description": "",
            "unit": "None",
            "metadata": [
                {
                    "type": "result"
                }
            ]
        },
        {
            "name": "ssm_createDocument",
            "description": "An SSM Document is created locally",
            "unit": "None",
            "metadata": [
                {
                    "type": "result"
                },
                {
                    "type": "documentFormat",
                    "required": false
                },
                {
                    "type": "starterTemplate",
                    "required": false
                }
            ]
        },
        {
            "name": "ssm_deleteDocument",
            "description": "An SSM Document is deleted",
            "unit": "None",
            "metadata": [
                {
                    "type": "result"
                }
            ]
        },
        {
            "name": "ssm_executeDocument",
            "description": "An SSM Document is deleted",
            "unit": "None",
            "metadata": [
                {
                    "type": "result"
                }
            ]
        },
        {
            "name": "ssm_openDocument",
            "description": "An SSM Document is opened locally",
            "unit": "None",
            "metadata": [
                {
                    "type": "result"
                }
            ]
        },
        {
            "name": "ssm_publishDocument",
            "description": "SSM Document related metrics for create and update",
            "unit": "None",
            "metadata": [
                {
                    "type": "result"
                },
                {
                    "type": "ssmOperation"
                }
            ]
        },
        {
            "name": "ssm_updateDocumentVersion",
            "description": "SSM Document related metrics for updating document default version",
            "unit": "None",
            "metadata": [
                {
                    "type": "result"
                }
            ]
<<<<<<< HEAD
        },
        {
            "name": "sam_init",
            "description": "Called when initing a sam application",
            "metadata": [
                { "type": "result" },
                { "type": "runtime", "required": false },
                { "type": "templateName", "required": false },
                { "type": "version", "required": false },
                { "type": "lambdaPackageType", "required": false },
                { "type": "reason", "required": false },
                { "type": "eventBridgeSchema", "required": false },
                { "type": "architecture", "required": false }
            ]
        },
        {
            "name": "apigateway_invokeLocal",
            "description": "Invoking one simulated API Gateway call using the SAM cli",
            "metadata": [
                { "type": "runtime", "required": false },
                { "type": "httpMethod", "required": false },
                { "type": "result" },
                { "type": "debug" },
                { "type": "architecture", "required": false }
            ]
        },
        {
            "name": "lambda_invokeLocal",
            "description": "Called when invoking lambdas locally (with SAM in most toolkits)",
            "metadata": [
                { "type": "runtime", "required": false },
                { "type": "version", "required": false },
                { "type": "lambdaPackageType" },
                { "type": "result" },
                { "type": "debug" },
                { "type": "architecture", "required": false }
            ]
        },
        {
            "name": "sam_attachDebugger",
            "description": "Called after trying to attach a debugger to a local sam invoke",
            "metadata": [
                { "type": "result" },
                { "type": "lambdaPackageType" },
                { "type": "runtime" },
                { "type": "attempts" },
                { "type": "duration" },
                { "type": "architecture", "required": false }
            ]
        },
        {
            "name": "aws_installCli",
            "description": "Called after attempting to install a local copy of a missing CLI",
            "metadata": [{ "type": "result" }, { "type": "cli" }]
=======
>>>>>>> acbd172d
        }
    ]
}<|MERGE_RESOLUTION|>--- conflicted
+++ resolved
@@ -16,23 +16,19 @@
             "name": "starterTemplate",
             "type": "string",
             "description": "Starter template chosen during create document"
-<<<<<<< HEAD
-        },
-        {
-            "name": "architecture",
-            "type": "string",
-            "description": "SAM Application architecture",
-            "allowedValues": ["x86_64", "arm64"]
         },
         {
             "name": "cli",
             "type": "string",
             "description": "Installed CLI"
-=======
->>>>>>> acbd172d
         }
     ],
     "metrics": [
+        {
+            "name": "aws_installCli",
+            "description": "Called after attempting to install a local copy of a missing CLI",
+            "metadata": [{ "type": "result" }, { "type": "cli" }]
+        },
         {
             "name": "aws_refreshCredentials",
             "description": "Emitted when credentials are automatically refreshed by the AWS SDK",
@@ -153,63 +149,6 @@
                     "type": "result"
                 }
             ]
-<<<<<<< HEAD
-        },
-        {
-            "name": "sam_init",
-            "description": "Called when initing a sam application",
-            "metadata": [
-                { "type": "result" },
-                { "type": "runtime", "required": false },
-                { "type": "templateName", "required": false },
-                { "type": "version", "required": false },
-                { "type": "lambdaPackageType", "required": false },
-                { "type": "reason", "required": false },
-                { "type": "eventBridgeSchema", "required": false },
-                { "type": "architecture", "required": false }
-            ]
-        },
-        {
-            "name": "apigateway_invokeLocal",
-            "description": "Invoking one simulated API Gateway call using the SAM cli",
-            "metadata": [
-                { "type": "runtime", "required": false },
-                { "type": "httpMethod", "required": false },
-                { "type": "result" },
-                { "type": "debug" },
-                { "type": "architecture", "required": false }
-            ]
-        },
-        {
-            "name": "lambda_invokeLocal",
-            "description": "Called when invoking lambdas locally (with SAM in most toolkits)",
-            "metadata": [
-                { "type": "runtime", "required": false },
-                { "type": "version", "required": false },
-                { "type": "lambdaPackageType" },
-                { "type": "result" },
-                { "type": "debug" },
-                { "type": "architecture", "required": false }
-            ]
-        },
-        {
-            "name": "sam_attachDebugger",
-            "description": "Called after trying to attach a debugger to a local sam invoke",
-            "metadata": [
-                { "type": "result" },
-                { "type": "lambdaPackageType" },
-                { "type": "runtime" },
-                { "type": "attempts" },
-                { "type": "duration" },
-                { "type": "architecture", "required": false }
-            ]
-        },
-        {
-            "name": "aws_installCli",
-            "description": "Called after attempting to install a local copy of a missing CLI",
-            "metadata": [{ "type": "result" }, { "type": "cli" }]
-=======
->>>>>>> acbd172d
         }
     ]
 }
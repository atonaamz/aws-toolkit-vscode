{
  "version":"2.0",
  "metadata":{
    "apiVersion":"2017-07-25",
    "endpointPrefix":"client-telemetry",
    "jsonVersion":"1.1",
    "protocol":"rest-json",
    "serviceAbbreviation":"ToolkitTelemetry",
    "serviceFullName":"A beautiful and amazing ToolkitTelemetry",
    "serviceId":"ToolkitTelemetry",
    "signatureVersion":"v4",
    "signingName":"execute-api"
  },
  "operations":{
    "PostErrorReport":{
      "name":"PostErrorReport",
      "http":{
        "method":"POST",
        "requestUri":"/errorReport"
      },
      "input":{"shape":"PostErrorReportRequest"}
    },
    "PostFeedback":{
      "name":"PostFeedback",
      "http":{
        "method":"POST",
        "requestUri":"/feedback"
      },
      "input":{"shape":"PostFeedbackRequest"}
    },
    "PostMetrics":{
      "name":"PostMetrics",
      "http":{
        "method":"POST",
        "requestUri":"/metrics"
      },
      "input":{"shape":"PostMetricsRequest"}
    }
  },
  "shapes":{
    "AWSProduct":{
      "type":"string",
      "enum":[
        "canary",
        "AWS Toolkit For JetBrains",
        "AWS Toolkit For Eclipse",
        "AWS Toolkit For VisualStudio",
        "AWS Toolkit For VS Code"
      ]
    },
    "AWSProductVersion":{
      "type":"string",
      "pattern":"^[\\w+-.]{1,512}$"
    },
    "ClientID":{
      "type":"string",
      "pattern":"^[0-9A-Fa-f]{8}-[0-9A-Fa-f]{4}-4[0-9A-Fa-f]{3}-[89ABab][0-9A-Fa-f]{3}-[0-9A-Fa-f]{12}$"
    },
    "Command":{
      "type":"string",
      "max":2000
    },
    "Comment":{
      "type":"string",
      "max":2000
    },
    "Datapoint":{
      "type":"double",
      "min":0
    },
    "Email":{
      "type":"string",
      "pattern":"^[a-zA-Z0-9.!#$%&amp;'*+\\/=?^_`{|}~-]+@[a-zA-Z0-9](?:[a-zA-Z0-9-]{0,61}[a-zA-Z0-9])?(?:\\.[a-zA-Z0-9](?:[a-zA-Z0-9-]{0,61}[a-zA-Z0-9])?)*$"
    },
    "EpochTimestamp":{
      "type":"long",
      "min":0
    },
    "ErrorDetails":{
      "type":"structure",
      "required":[
        "Command",
        "EpochTimestamp",
        "Type",
        "StackTrace"
      ],
      "members":{
        "Command":{"shape":"Command"},
        "EpochTimestamp":{"shape":"EpochTimestamp"},
        "Type":{"shape":"Type"},
        "Message":{"shape":"Message"},
        "StackTrace":{"shape":"StackTrace"}
      }
    },
<<<<<<< HEAD
    "shapes":{
      "AWSProduct":{
        "type":"string",
        "enum":[
          "canary",
          "AWS Toolkit For JetBrains",
          "AWS Toolkit For Eclipse",
          "AWS Toolkit for VisualStudio",
          "AWS Toolkit For VS Code"
        ]
      },
      "AWSProductVersion":{
        "type":"string",
        "pattern":"^[\\w+-.]{1,512}$"
      },
      "ClientID":{
        "type":"string",
        "pattern":"^[0-9A-Fa-f]{8}-[0-9A-Fa-f]{4}-4[0-9A-Fa-f]{3}-[89ABab][0-9A-Fa-f]{3}-[0-9A-Fa-f]{12}$"
      },
      "Command":{
        "type":"string",
        "max":2000
      },
      "Comment":{
        "type":"string",
        "max":2000
      },
      "Datapoint":{
        "type":"double",
        "min":0
      },
      "Email":{
        "type":"string",
        "pattern":"^[a-zA-Z0-9.!#$%&amp;'*+\\/=?^_`{|}~-]+@[a-zA-Z0-9](?:[a-zA-Z0-9-]{0,61}[a-zA-Z0-9])?(?:\\.[a-zA-Z0-9](?:[a-zA-Z0-9-]{0,61}[a-zA-Z0-9])?)*$"
      },
      "EpochTimestamp":{
        "type":"long",
        "min":0
      },
      "ErrorDetails":{
        "type":"structure",
        "required":[
          "Command",
          "EpochTimestamp",
          "Type",
          "StackTrace"
        ],
        "members":{
          "Command":{"shape":"Command"},
          "EpochTimestamp":{"shape":"EpochTimestamp"},
          "Type":{"shape":"Type"},
          "Message":{"shape":"Message"},
          "StackTrace":{"shape":"StackTrace"}
        }
      },
      "Key":{
        "type":"string",
        "pattern":"^\\w[\\w\\.]{0,149}$"
      },
      "Message":{
        "type":"string",
        "max":2048
      },
      "Metadata":{
        "type":"list",
        "member":{"shape":"MetadataEntry"}
      },
      "MetadataEntry":{
        "type":"structure",
        "members":{
          "Key":{"shape":"Key"},
          "Value":{"shape":"Value"}
        }
      },
      "MetricData":{
        "type":"list",
        "member":{"shape":"MetricDatum"},
        "max":20,
        "min":1
      },
      "MetricDatum":{
        "type":"structure",
        "members":{
          "MetricName":{"shape":"MetricName"},
          "EpochTimestamp":{"shape":"EpochTimestamp"},
          "Unit":{"shape":"Unit"},
          "Value":{"shape":"Datapoint"},
          "Metadata":{"shape":"Metadata"},
          "Passive":{"shape":"Passive"}
        }
      },
      "MetricName":{
        "type":"string",
        "pattern":"^[\\w+-.:]{1,255}$"
      },
      "Passive":{"type":"boolean"},
      "PostErrorReportRequest":{
        "type":"structure",
        "required":[
          "AWSProduct",
          "AWSProductVersion",
          "ErrorDetails"
        ],
        "members":{
          "AWSProduct":{"shape":"AWSProduct"},
          "AWSProductVersion":{"shape":"AWSProductVersion"},
          "Metadata":{"shape":"Metadata"},
          "Userdata":{"shape":"Userdata"},
          "ErrorDetails":{"shape":"ErrorDetails"}
        }
      },
      "PostFeedbackRequest":{
        "type":"structure",
        "required":[
          "AWSProduct",
          "AWSProductVersion",
          "ParentProduct",
          "ParentProductVersion",
          "Sentiment",
          "Comment"
        ],
        "members":{
          "AWSProduct":{"shape":"AWSProduct"},
          "AWSProductVersion":{"shape":"AWSProductVersion"},
          "OS":{"shape":"Value"},
          "OSVersion":{"shape":"Value"},
          "ParentProduct":{"shape":"Value"},
          "ParentProductVersion":{"shape":"Value"},
          "Metadata":{"shape":"Metadata"},
          "Sentiment":{"shape":"Sentiment"},
          "Comment":{"shape":"Comment"}
        }
      },
      "PostMetricsRequest":{
        "type":"structure",
        "required":[
          "AWSProduct",
          "AWSProductVersion",
          "ClientID",
          "MetricData"
        ],
        "members":{
          "AWSProduct":{"shape":"AWSProduct"},
          "AWSProductVersion":{"shape":"AWSProductVersion"},
          "ClientID":{"shape":"ClientID"},
          "OS":{"shape":"Value"},
          "OSVersion":{"shape":"Value"},
          "ParentProduct":{"shape":"Value"},
          "ParentProductVersion":{"shape":"Value"},
          "MetricData":{"shape":"MetricData"}
        }
      },
      "Sentiment":{
        "type":"string",
        "enum":[
          "Positive",
          "Negative"
        ]
      },
      "StackTrace":{
        "type":"string",
        "max":16384
      },
      "Type":{
        "type":"string",
        "max":1024
      },
      "Unit":{
        "type":"string",
        "enum":[
          "Milliseconds",
          "Bytes",
          "Percent",
          "Count",
          "None"
        ]
      },
      "Userdata":{
        "type":"structure",
        "members":{
          "Email":{"shape":"Email"},
          "Comment":{"shape":"Comment"}
        }
      },
      "Value":{
        "type":"string",
        "max":200,
        "min":1
=======
    "Key":{
      "type":"string",
      "pattern":"^\\w[\\w\\.]{0,149}$"
    },
    "Message":{
      "type":"string",
      "max":2048
    },
    "Metadata":{
      "type":"list",
      "member":{"shape":"MetadataEntry"}
    },
    "MetadataEntry":{
      "type":"structure",
      "members":{
        "Key":{"shape":"Key"},
        "Value":{"shape":"Value"}
>>>>>>> 1dada899
      }
    },
    "MetricData":{
      "type":"list",
      "member":{"shape":"MetricDatum"},
      "max":20,
      "min":1
    },
    "MetricDatum":{
      "type":"structure",
      "required":[
        "MetricName",
        "EpochTimestamp",
        "Unit",
        "Value"
      ],
      "members":{
        "MetricName":{"shape":"MetricName"},
        "EpochTimestamp":{"shape":"EpochTimestamp"},
        "Unit":{"shape":"Unit"},
        "Value":{"shape":"Datapoint"},
        "Metadata":{"shape":"Metadata"},
        "Passive":{"shape":"Passive"}
      }
    },
    "MetricName":{
      "type":"string",
      "pattern":"^[\\w+-.:]{1,255}$"
    },
    "Passive":{"type":"boolean"},
    "PostErrorReportRequest":{
      "type":"structure",
      "required":[
        "AWSProduct",
        "AWSProductVersion",
        "ErrorDetails"
      ],
      "members":{
        "AWSProduct":{"shape":"AWSProduct"},
        "AWSProductVersion":{"shape":"AWSProductVersion"},
        "Metadata":{"shape":"Metadata"},
        "Userdata":{"shape":"Userdata"},
        "ErrorDetails":{"shape":"ErrorDetails"}
      }
    },
    "PostFeedbackRequest":{
      "type":"structure",
      "required":[
        "AWSProduct",
        "AWSProductVersion",
        "ParentProduct",
        "ParentProductVersion",
        "Sentiment",
        "Comment"
      ],
      "members":{
        "AWSProduct":{"shape":"AWSProduct"},
        "AWSProductVersion":{"shape":"AWSProductVersion"},
        "OS":{"shape":"Value"},
        "OSVersion":{"shape":"Value"},
        "ParentProduct":{"shape":"Value"},
        "ParentProductVersion":{"shape":"Value"},
        "Metadata":{"shape":"Metadata"},
        "Sentiment":{"shape":"Sentiment"},
        "Comment":{"shape":"Comment"}
      }
    },
    "PostMetricsRequest":{
      "type":"structure",
      "required":[
        "AWSProduct",
        "AWSProductVersion",
        "ClientID",
        "MetricData"
      ],
      "members":{
        "AWSProduct":{"shape":"AWSProduct"},
        "AWSProductVersion":{"shape":"AWSProductVersion"},
        "ClientID":{"shape":"ClientID"},
        "OS":{"shape":"Value"},
        "OSVersion":{"shape":"Value"},
        "ParentProduct":{"shape":"Value"},
        "ParentProductVersion":{"shape":"Value"},
        "MetricData":{"shape":"MetricData"}
      }
    },
    "Sentiment":{
      "type":"string",
      "enum":[
        "Positive",
        "Negative"
      ]
    },
    "StackTrace":{
      "type":"string",
      "max":16384
    },
    "Type":{
      "type":"string",
      "max":1024
    },
    "Unit":{
      "type":"string",
      "enum":[
        "Milliseconds",
        "Bytes",
        "Percent",
        "Count",
        "None"
      ]
    },
    "Userdata":{
      "type":"structure",
      "members":{
        "Email":{"shape":"Email"},
        "Comment":{"shape":"Comment"}
      }
    },
    "Value":{
      "type":"string",
      "max":200,
      "min":1
    }
  }
}<|MERGE_RESOLUTION|>--- conflicted
+++ resolved
@@ -92,196 +92,6 @@
         "StackTrace":{"shape":"StackTrace"}
       }
     },
-<<<<<<< HEAD
-    "shapes":{
-      "AWSProduct":{
-        "type":"string",
-        "enum":[
-          "canary",
-          "AWS Toolkit For JetBrains",
-          "AWS Toolkit For Eclipse",
-          "AWS Toolkit for VisualStudio",
-          "AWS Toolkit For VS Code"
-        ]
-      },
-      "AWSProductVersion":{
-        "type":"string",
-        "pattern":"^[\\w+-.]{1,512}$"
-      },
-      "ClientID":{
-        "type":"string",
-        "pattern":"^[0-9A-Fa-f]{8}-[0-9A-Fa-f]{4}-4[0-9A-Fa-f]{3}-[89ABab][0-9A-Fa-f]{3}-[0-9A-Fa-f]{12}$"
-      },
-      "Command":{
-        "type":"string",
-        "max":2000
-      },
-      "Comment":{
-        "type":"string",
-        "max":2000
-      },
-      "Datapoint":{
-        "type":"double",
-        "min":0
-      },
-      "Email":{
-        "type":"string",
-        "pattern":"^[a-zA-Z0-9.!#$%&amp;'*+\\/=?^_`{|}~-]+@[a-zA-Z0-9](?:[a-zA-Z0-9-]{0,61}[a-zA-Z0-9])?(?:\\.[a-zA-Z0-9](?:[a-zA-Z0-9-]{0,61}[a-zA-Z0-9])?)*$"
-      },
-      "EpochTimestamp":{
-        "type":"long",
-        "min":0
-      },
-      "ErrorDetails":{
-        "type":"structure",
-        "required":[
-          "Command",
-          "EpochTimestamp",
-          "Type",
-          "StackTrace"
-        ],
-        "members":{
-          "Command":{"shape":"Command"},
-          "EpochTimestamp":{"shape":"EpochTimestamp"},
-          "Type":{"shape":"Type"},
-          "Message":{"shape":"Message"},
-          "StackTrace":{"shape":"StackTrace"}
-        }
-      },
-      "Key":{
-        "type":"string",
-        "pattern":"^\\w[\\w\\.]{0,149}$"
-      },
-      "Message":{
-        "type":"string",
-        "max":2048
-      },
-      "Metadata":{
-        "type":"list",
-        "member":{"shape":"MetadataEntry"}
-      },
-      "MetadataEntry":{
-        "type":"structure",
-        "members":{
-          "Key":{"shape":"Key"},
-          "Value":{"shape":"Value"}
-        }
-      },
-      "MetricData":{
-        "type":"list",
-        "member":{"shape":"MetricDatum"},
-        "max":20,
-        "min":1
-      },
-      "MetricDatum":{
-        "type":"structure",
-        "members":{
-          "MetricName":{"shape":"MetricName"},
-          "EpochTimestamp":{"shape":"EpochTimestamp"},
-          "Unit":{"shape":"Unit"},
-          "Value":{"shape":"Datapoint"},
-          "Metadata":{"shape":"Metadata"},
-          "Passive":{"shape":"Passive"}
-        }
-      },
-      "MetricName":{
-        "type":"string",
-        "pattern":"^[\\w+-.:]{1,255}$"
-      },
-      "Passive":{"type":"boolean"},
-      "PostErrorReportRequest":{
-        "type":"structure",
-        "required":[
-          "AWSProduct",
-          "AWSProductVersion",
-          "ErrorDetails"
-        ],
-        "members":{
-          "AWSProduct":{"shape":"AWSProduct"},
-          "AWSProductVersion":{"shape":"AWSProductVersion"},
-          "Metadata":{"shape":"Metadata"},
-          "Userdata":{"shape":"Userdata"},
-          "ErrorDetails":{"shape":"ErrorDetails"}
-        }
-      },
-      "PostFeedbackRequest":{
-        "type":"structure",
-        "required":[
-          "AWSProduct",
-          "AWSProductVersion",
-          "ParentProduct",
-          "ParentProductVersion",
-          "Sentiment",
-          "Comment"
-        ],
-        "members":{
-          "AWSProduct":{"shape":"AWSProduct"},
-          "AWSProductVersion":{"shape":"AWSProductVersion"},
-          "OS":{"shape":"Value"},
-          "OSVersion":{"shape":"Value"},
-          "ParentProduct":{"shape":"Value"},
-          "ParentProductVersion":{"shape":"Value"},
-          "Metadata":{"shape":"Metadata"},
-          "Sentiment":{"shape":"Sentiment"},
-          "Comment":{"shape":"Comment"}
-        }
-      },
-      "PostMetricsRequest":{
-        "type":"structure",
-        "required":[
-          "AWSProduct",
-          "AWSProductVersion",
-          "ClientID",
-          "MetricData"
-        ],
-        "members":{
-          "AWSProduct":{"shape":"AWSProduct"},
-          "AWSProductVersion":{"shape":"AWSProductVersion"},
-          "ClientID":{"shape":"ClientID"},
-          "OS":{"shape":"Value"},
-          "OSVersion":{"shape":"Value"},
-          "ParentProduct":{"shape":"Value"},
-          "ParentProductVersion":{"shape":"Value"},
-          "MetricData":{"shape":"MetricData"}
-        }
-      },
-      "Sentiment":{
-        "type":"string",
-        "enum":[
-          "Positive",
-          "Negative"
-        ]
-      },
-      "StackTrace":{
-        "type":"string",
-        "max":16384
-      },
-      "Type":{
-        "type":"string",
-        "max":1024
-      },
-      "Unit":{
-        "type":"string",
-        "enum":[
-          "Milliseconds",
-          "Bytes",
-          "Percent",
-          "Count",
-          "None"
-        ]
-      },
-      "Userdata":{
-        "type":"structure",
-        "members":{
-          "Email":{"shape":"Email"},
-          "Comment":{"shape":"Comment"}
-        }
-      },
-      "Value":{
-        "type":"string",
-        "max":200,
-        "min":1
-=======
     "Key":{
       "type":"string",
       "pattern":"^\\w[\\w\\.]{0,149}$"
@@ -299,7 +109,6 @@
       "members":{
         "Key":{"shape":"Key"},
         "Value":{"shape":"Value"}
->>>>>>> 1dada899
       }
     },
     "MetricData":{

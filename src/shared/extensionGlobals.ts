--- conflicted
+++ resolved
@@ -5,7 +5,6 @@
 
 import { ExtensionContext, OutputChannel, Uri } from 'vscode'
 import { MdeClient } from './clients/mdeClient'
-import { AwsExplorer } from '../awsexplorer/awsExplorer'
 import { AWSClientBuilder } from './awsClientBuilder'
 import { AwsContext } from './awsContext'
 import { AWSContextCommands } from './awsContextCommands'
@@ -27,10 +26,6 @@
     export let window: Window
     export let outputChannel: OutputChannel
     export let awsContextCommands: AWSContextCommands
-<<<<<<< HEAD
-    export let awsExplorer: AwsExplorer
-=======
->>>>>>> 2b9538e9
     export let awsContext: AwsContext
     export let sdkClientBuilder: AWSClientBuilder
     export let toolkitClientBuilder: ToolkitClientBuilder

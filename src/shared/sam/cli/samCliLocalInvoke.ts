--- conflicted
+++ resolved
@@ -22,11 +22,8 @@
     PYTHON_IKPDB: 'IKP3db listening on',
     NODEJS: 'Debugger listening on',
     DOTNET: 'Waiting for the debugger to attach...',
-<<<<<<< HEAD
     GO_DELVE: 'launching process with args', // Comes from https://github.com/go-delve/delve/blob/f5d2e132bca763d222680815ace98601c2396517/service/debugger/debugger.go#L187
-=======
     JAVA: 'Picked up _JAVA_OPTIONS:',
->>>>>>> a345cf3e
 }
 
 export interface SamLocalInvokeCommandArgs {

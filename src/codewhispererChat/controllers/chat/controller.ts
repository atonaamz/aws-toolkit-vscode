/*!
 * Copyright Amazon.com, Inc. or its affiliates. All Rights Reserved.
 * SPDX-License-Identifier: Apache-2.0
 */

import { EditorContextExtractor, TriggerType } from '../../editor/context/extractor'
import { ChatSessionStorage } from '../../storages/chatSession'
import { Messenger } from './messenger/messenger'
import {
    PromptMessage,
    ChatTriggerType,
    TriggerPayload,
    TabClosedMessage,
    InsertCodeAtCursorPosition,
    TriggerTabIDReceived,
    StopResponseMessage,
    CopyCodeToClipboard,
    PromptAnswer,
} from './model'
import { AppToWebViewMessageDispatcher } from '../../view/connector/connector'
import { MessagePublisher } from '../../../awsq/messages/messagePublisher'
import { MessageListener } from '../../../awsq/messages/messageListener'
import { EditorContentController } from '../../editor/context/contentController'
import { EditorContextCommand } from '../../commands/registerCommands'
import { PromptsGenerator } from './prompts/promptsGenerator'
import { TriggerEventsStorage } from '../../storages/triggerEvents'
import { randomUUID } from 'crypto'
<<<<<<< HEAD
import { ChatRequest, DocumentSymbol, UserIntent } from '@amzn/codewhisperer-streaming'
import { CwsprChatTriggerInteraction, CwsprChatUserIntent, telemetry } from '../../../shared/telemetry/telemetry'
=======
import { ChatRequest, CursorState, DocumentSymbol, SymbolType, TextDocument } from '@amzn/codewhisperer-streaming'
import { UserIntentRecognizer } from './userIntent/userIntentRecognizer'
>>>>>>> 5cc6ae1b

export interface ChatControllerMessagePublishers {
    readonly processPromptChatMessage: MessagePublisher<PromptMessage>
    readonly processChatAnswer: MessagePublisher<PromptAnswer>
    readonly processTabClosedMessage: MessagePublisher<TabClosedMessage>
    readonly processInsertCodeAtCursorPosition: MessagePublisher<InsertCodeAtCursorPosition>
    readonly processCopyCodeToClipboard: MessagePublisher<CopyCodeToClipboard>
    readonly processContextMenuCommand: MessagePublisher<EditorContextCommand>
    readonly processTriggerTabIDReceived: MessagePublisher<TriggerTabIDReceived>
    readonly processStopResponseMessage: MessagePublisher<StopResponseMessage>
}

export interface ChatControllerMessageListeners {
    readonly processPromptChatMessage: MessageListener<PromptMessage>
    readonly processChatAnswer: MessageListener<PromptAnswer>
    readonly processTabClosedMessage: MessageListener<TabClosedMessage>
    readonly processInsertCodeAtCursorPosition: MessageListener<InsertCodeAtCursorPosition>
    readonly processCopyCodeToClipboard: MessageListener<CopyCodeToClipboard>
    readonly processContextMenuCommand: MessageListener<EditorContextCommand>
    readonly processTriggerTabIDReceived: MessageListener<TriggerTabIDReceived>
    readonly processStopResponseMessage: MessageListener<StopResponseMessage>
}

export class ChatController {
    private readonly sessionStorage: ChatSessionStorage
    private readonly triggerEventsStorage: TriggerEventsStorage
    private readonly messenger: Messenger
    private readonly editorContextExtractor: EditorContextExtractor
    private readonly editorContentController: EditorContentController
    private readonly promptGenerator: PromptsGenerator
    private readonly userIntentRecognizer: UserIntentRecognizer

    public constructor (
        private readonly chatControllerMessageListeners: ChatControllerMessageListeners,
        appsToWebViewMessagePublisher: MessagePublisher<any>
    ) {
        this.sessionStorage = new ChatSessionStorage()
        this.triggerEventsStorage = new TriggerEventsStorage()
        this.messenger = new Messenger(new AppToWebViewMessageDispatcher(appsToWebViewMessagePublisher))
        this.editorContextExtractor = new EditorContextExtractor()
        this.editorContentController = new EditorContentController()
        this.promptGenerator = new PromptsGenerator()
        this.userIntentRecognizer = new UserIntentRecognizer()

        this.chatControllerMessageListeners.processPromptChatMessage.onMessage(data => {
            this.processPromptChatMessage(data)
        })

        this.chatControllerMessageListeners.processChatAnswer.onMessage(data => {
            this.processChatAnswer(data)
        })

        this.chatControllerMessageListeners.processTabClosedMessage.onMessage(data => {
            this.processTabCloseMessage(data)
        })

        this.chatControllerMessageListeners.processInsertCodeAtCursorPosition.onMessage(data => {
            this.processInsertCodeAtCursorPosition(data)
        })

        this.chatControllerMessageListeners.processCopyCodeToClipboard.onMessage(data => {
            this.processCopyCodeToClipboard(data)
        })

        this.chatControllerMessageListeners.processContextMenuCommand.onMessage(data => {
            this.processContextMenuCommand(data)
        })

        this.chatControllerMessageListeners.processTriggerTabIDReceived.onMessage(data => {
            this.processTriggerTabIDReceived(data)
        })

        this.chatControllerMessageListeners.processStopResponseMessage.onMessage(data => {
            this.processStopResponseMessage(data)
        })
    }

    private async processStopResponseMessage (message: StopResponseMessage) {
        const session = this.sessionStorage.getSession(message.tabID)
        session.tokenSource.cancel()
    }

    private async processTriggerTabIDReceived (message: TriggerTabIDReceived) {
        this.triggerEventsStorage.updateTriggerEventTabIDFromUnknown(message.triggerID, message.tabID)
    }

<<<<<<< HEAD
    private async processInsertCodeAtCursorPosition(message: InsertCodeAtCursorPosition) {
        const conversationId = this.sessionStorage.getSession(message.tabID).sessionId

        telemetry.codewhispererchat_interactWithMessage.run(span => {
            this.editorContentController.insertTextAtCursorPosition(message.code)
            //TODO: message id and has reference
            span.record({
                cwsprChatConversationId: conversationId,
                cwsprChatInteractionType: 'insertAtCursor',
                cwsprChatAcceptedCharactersLength: message.code.length,
                cwsprChatInteractionTarget: message.insertionTarget,
            })
        })
    }

    private async processCopyCodeToClipboard(message: CopyCodeToClipboard) {
        const conversationId = this.sessionStorage.getSession(message.tabID).sessionId
        //TODO: message id and has reference
        telemetry.codewhispererchat_interactWithMessage.emit({
            cwsprChatConversationId: conversationId,
            cwsprChatInteractionType: 'copySnippet',
            cwsprChatAcceptedCharactersLength: message.code.length,
            cwsprChatInteractionTarget: message.insertionTarget,
        })
=======
    private async processInsertCodeAtCursorPosition (message: InsertCodeAtCursorPosition) {
        this.editorContentController.insertTextAtCursorPosition(message.code)
>>>>>>> 5cc6ae1b
    }

    private async processTabCloseMessage (message: TabClosedMessage) {
        this.sessionStorage.deleteSession(message.tabID)
        this.triggerEventsStorage.removeTabEvents(message.tabID)
    }

<<<<<<< HEAD
    private getUserIntentFromContextMenuCommand(command: EditorContextCommand): UserIntent | undefined {
        switch (command) {
            case 'aws.awsq.explainCode':
                return UserIntent.EXPLAIN_CODE_SELECTION
            case 'aws.awsq.refactorCode':
                return UserIntent.SUGGEST_ALTERNATE_IMPLEMENTATION
            case 'aws.awsq.fixCode':
                return UserIntent.APPLY_COMMON_BEST_PRACTICES
            case 'aws.awsq.optimizeCode':
                return UserIntent.IMPROVE_CODE
            default:
                return undefined
        }
    }

    private getUserIntentForTelemetry(userIntent: UserIntent | undefined): CwsprChatUserIntent | undefined {
        switch (userIntent) {
            case UserIntent.EXPLAIN_CODE_SELECTION:
                return 'explainCodeSelection'
            case UserIntent.SUGGEST_ALTERNATE_IMPLEMENTATION:
                return 'suggestAlternateImplementation'
            case UserIntent.APPLY_COMMON_BEST_PRACTICES:
                return 'applyCommonBestPractices'
            case UserIntent.IMPROVE_CODE:
                return 'improveCode'
            default:
                return undefined
        }
    }

    private getUserIntentFromPromptChatMessage(prompt: PromptMessage): UserIntent | undefined {
        if (prompt.message?.startsWith('Explain')) {
            return UserIntent.EXPLAIN_CODE_SELECTION
        } else if (prompt.message?.startsWith('Refactor')) {
            return UserIntent.SUGGEST_ALTERNATE_IMPLEMENTATION
        } else if (prompt.message?.startsWith('Fix')) {
            return UserIntent.APPLY_COMMON_BEST_PRACTICES
        } else if (prompt.message?.startsWith('Optimize')) {
            return UserIntent.IMPROVE_CODE
        }
        return undefined
    }
=======
>>>>>>> 5cc6ae1b

    private async processContextMenuCommand (command: EditorContextCommand) {
        try {
            this.editorContextExtractor.extractContextForTrigger(TriggerType.ContextMenu).then(context => {
                const triggerID = randomUUID()

                const prompt = this.promptGenerator.getPromptForContextMenuCommand(
                    command,
                    context?.focusAreaContext?.codeBlock ?? ''
                )

                this.triggerEventsStorage.addTriggerEvent({
                    id: triggerID,
                    tabID: undefined,
                    message: prompt,
                    type: 'editor_context_command',
                    context,
                })

                this.messenger.sendEditorContextCommandMessage(prompt, triggerID)

                this.generateResponse(
                    {
                        message: prompt,
                        trigger: ChatTriggerType.ChatMessage,
                        query: undefined,
                        codeSelection: context?.focusAreaContext?.selectionInsideExtendedCodeBlock,
                        fileText: context?.focusAreaContext?.extendedCodeBlock,
                        fileLanguage: context?.activeFileContext?.fileLanguage,
                        filePath: context?.activeFileContext?.filePath,
                        matchPolicy: context?.activeFileContext?.matchPolicy,
                        codeQuery: context?.focusAreaContext?.names,
                        userIntent: this.userIntentRecognizer.getUserIntentFromContextMenuCommand(command),
                    },
                    triggerID,
                    'contextMenu'
                )
            })
        } catch (e) {
            if (typeof e === 'string') {
                this.messenger.sendErrorMessage(e.toUpperCase(), 'tab-1')
            } else if (e instanceof Error) {
                this.messenger.sendErrorMessage(e.message, 'tab-1')
            }
        }
    }

    private async processPromptChatMessage (message: PromptMessage) {
        if (message.message == undefined) {
            this.messenger.sendErrorMessage('chatMessage should be set', message.tabID)
            return
        }

        try {
            if (message.command == 'follow-up-was-clicked') {
                const session = this.sessionStorage.getSession(message.tabID)
                //TODO: message id
                telemetry.codewhispererchat_interactWithMessage.emit({
                    cwsprChatConversationId: session.sessionId,
                    cwsprChatInteractionType: 'clickFollowUp',
                })
            }
            await this.processPromptMessageAsNewThread(message)
        } catch (e) {
            if (typeof e === 'string') {
                this.messenger.sendErrorMessage(e.toUpperCase(), message.tabID)
            } else if (e instanceof Error) {
                this.messenger.sendErrorMessage(e.message, message.tabID)
            }
        }
    }

<<<<<<< HEAD
    private async processChatAnswer(message: PromptAnswer) {
        // TODO: add mesasge id, user intent, response code snippet length, response code, references count, time to first chunk, response latency, request length
        this.editorContextExtractor.extractContextForTrigger(TriggerType.ChatMessage).then(context => {
            const session = this.sessionStorage.getSession(message.tabID)
            const hasCodeSnippet =
                context?.codeSelectionContext?.selectedCode != undefined &&
                context.codeSelectionContext.selectedCode.length > 0

            telemetry.codewhispererchat_addMessage.emit({
                cwsprChatConversationId: session.sessionId,
                cwsprChatHasCodeSnippet: hasCodeSnippet,
                cwsprChatProgrammingLanguage: context?.activeFileContext?.fileLanguage ?? '',
                cwsprChatActiveEditorTotalCharacters: context?.activeFileContext?.fileText?.length ?? 0,
                cwsprChatSourceLinkCount: message.suggestionCount,
                cwsprChatFollowUpCount: message.followUpCount,
                cwsprChatResponseLength: message.messageLength,
                cwsprChatActiveEditorImportCount: context?.activeFileContext?.matchPolicy?.must?.length ?? 0,
            })
        })
    }

    private async processPromptMessageAsNewThread(message: PromptMessage) {
=======
    private async processPromptMessageAsNewThread (message: PromptMessage) {
>>>>>>> 5cc6ae1b
        try {
            this.editorContextExtractor.extractContextForTrigger(TriggerType.ChatMessage).then(context => {
                const triggerID = randomUUID()
                this.triggerEventsStorage.addTriggerEvent({
                    id: triggerID,
                    tabID: message.tabID,
                    message: message.message,
                    type: 'chat_message',
                    context,
                })
                this.generateResponse(
                    {
                        message: message.message,
                        trigger: ChatTriggerType.ChatMessage,
                        query: message.message,
                        codeSelection: context?.focusAreaContext?.selectionInsideExtendedCodeBlock,
                        fileText: context?.focusAreaContext?.extendedCodeBlock,
                        fileLanguage: context?.activeFileContext?.fileLanguage,
                        filePath: context?.activeFileContext?.filePath,
                        matchPolicy: context?.activeFileContext?.matchPolicy,
                        codeQuery: context?.focusAreaContext?.names,
                        userIntent: this.userIntentRecognizer.getUserIntentFromPromptChatMessage(message),
                    },
                    triggerID,
                    'click'
                )
            })
        } catch (e) {
            if (typeof e === 'string') {
                this.messenger.sendErrorMessage(e.toUpperCase(), message.tabID)
            } else if (e instanceof Error) {
                this.messenger.sendErrorMessage(e.message, message.tabID)
            }
        }
    }

<<<<<<< HEAD
    private async generateResponse(
        triggerPayload: TriggerPayload,
        triggerID: string,
        triggerType: CwsprChatTriggerInteraction
    ) {
=======
    private async generateResponse (triggerPayload: TriggerPayload, triggerID: string) {
>>>>>>> 5cc6ae1b
        // Loop while we waiting for tabID to be set
        const triggerEvent = this.triggerEventsStorage.getTriggerEvent(triggerID)
        if (triggerEvent === undefined) {
            return
        }
        if (triggerEvent.tabID === undefined) {
            setTimeout(() => {
                this.generateResponse(triggerPayload, triggerID, triggerType)
            }, 20)
            return
        }

        const tabID = triggerEvent.tabID
        const request = this.triggerPayloadToChatRequest(triggerPayload)
        const session = this.sessionStorage.getSession(tabID)
        session.createNewTokenSource()
        try {
            const response = await session.chat(request)
            this.messenger.sendAIResponse(response, session, tabID, triggerID)

            const telemetryUserIntent = this.getUserIntentForTelemetry(triggerPayload.userIntent)
            telemetry.codewhispererchat_startConversation.emit({
                cwsprChatConversationId: session.sessionId,
                cwsprChatConversationType: 'Chat',
                cwsprChatTriggerInteraction: triggerType,
                cwsprChatUserIntent: telemetryUserIntent,
                cwsprChatHasCodeSnippet: triggerPayload.code != undefined,
                cwsprChatProgrammingLanguage: triggerPayload.fileLanguage,
            })
        } catch (e) {
            if (typeof e === 'string') {
                this.messenger.sendErrorMessage(e.toUpperCase(), tabID)
            } else if (e instanceof Error) {
                this.messenger.sendErrorMessage(e.message, tabID)
            }
        }
    }

    private triggerPayloadToChatRequest (triggerPayload: TriggerPayload): ChatRequest {
        let document: TextDocument | undefined = undefined
        let cursorState: CursorState | undefined = undefined

        if (triggerPayload.filePath !== undefined || triggerPayload.filePath !== '') {
            const documentSymbolFqns: DocumentSymbol[] = []
            triggerPayload.codeQuery?.fullyQualifiedNames?.used?.forEach(fqn => {
                documentSymbolFqns.push({
                    name: fqn.symbol?.join('.'),
                    type: SymbolType.USAGE,
                    source: fqn.source?.join('.'),
                })
            })
            
    
            let programmingLanguage = undefined
            if (triggerPayload.fileLanguage != undefined && triggerPayload.fileLanguage != '') {
                programmingLanguage = { languageName: triggerPayload.fileLanguage }
            }

            document = {
                relativeFilePath: triggerPayload.filePath,
                text: triggerPayload.fileText,
                programmingLanguage,
                // TODO: Fix it
                // documentSymbols: documentSymbolFqns,
            }


            if (triggerPayload.codeSelection?.start) {
                cursorState = {                    
                    range: {
                        start: triggerPayload.codeSelection?.start,
                        end: triggerPayload.codeSelection?.end,
                    },
                }
            }
        }
        

        return {
            conversationState: {
                currentMessage: {
                    userInputMessage: {
                        content: triggerPayload.message ?? '',
                        userInputMessageContext: {
                            editorState: {
                                document,
                                cursorState
                            },
                        },
                        userIntent: triggerPayload.userIntent,
                    },
                },
                chatTriggerType: 'MANUAL',
            },
        }
    }
}<|MERGE_RESOLUTION|>--- conflicted
+++ resolved
@@ -25,13 +25,16 @@
 import { PromptsGenerator } from './prompts/promptsGenerator'
 import { TriggerEventsStorage } from '../../storages/triggerEvents'
 import { randomUUID } from 'crypto'
-<<<<<<< HEAD
-import { ChatRequest, DocumentSymbol, UserIntent } from '@amzn/codewhisperer-streaming'
 import { CwsprChatTriggerInteraction, CwsprChatUserIntent, telemetry } from '../../../shared/telemetry/telemetry'
-=======
-import { ChatRequest, CursorState, DocumentSymbol, SymbolType, TextDocument } from '@amzn/codewhisperer-streaming'
+import {
+    ChatRequest,
+    CursorState,
+    UserIntent,
+    DocumentSymbol,
+    SymbolType,
+    TextDocument,
+} from '@amzn/codewhisperer-streaming'
 import { UserIntentRecognizer } from './userIntent/userIntentRecognizer'
->>>>>>> 5cc6ae1b
 
 export interface ChatControllerMessagePublishers {
     readonly processPromptChatMessage: MessagePublisher<PromptMessage>
@@ -64,7 +67,7 @@
     private readonly promptGenerator: PromptsGenerator
     private readonly userIntentRecognizer: UserIntentRecognizer
 
-    public constructor (
+    public constructor(
         private readonly chatControllerMessageListeners: ChatControllerMessageListeners,
         appsToWebViewMessagePublisher: MessagePublisher<any>
     ) {
@@ -109,16 +112,15 @@
         })
     }
 
-    private async processStopResponseMessage (message: StopResponseMessage) {
+    private async processStopResponseMessage(message: StopResponseMessage) {
         const session = this.sessionStorage.getSession(message.tabID)
         session.tokenSource.cancel()
     }
 
-    private async processTriggerTabIDReceived (message: TriggerTabIDReceived) {
+    private async processTriggerTabIDReceived(message: TriggerTabIDReceived) {
         this.triggerEventsStorage.updateTriggerEventTabIDFromUnknown(message.triggerID, message.tabID)
     }
 
-<<<<<<< HEAD
     private async processInsertCodeAtCursorPosition(message: InsertCodeAtCursorPosition) {
         const conversationId = this.sessionStorage.getSession(message.tabID).sessionId
 
@@ -143,31 +145,11 @@
             cwsprChatAcceptedCharactersLength: message.code.length,
             cwsprChatInteractionTarget: message.insertionTarget,
         })
-=======
-    private async processInsertCodeAtCursorPosition (message: InsertCodeAtCursorPosition) {
-        this.editorContentController.insertTextAtCursorPosition(message.code)
->>>>>>> 5cc6ae1b
-    }
-
-    private async processTabCloseMessage (message: TabClosedMessage) {
+    }
+
+    private async processTabCloseMessage(message: TabClosedMessage) {
         this.sessionStorage.deleteSession(message.tabID)
         this.triggerEventsStorage.removeTabEvents(message.tabID)
-    }
-
-<<<<<<< HEAD
-    private getUserIntentFromContextMenuCommand(command: EditorContextCommand): UserIntent | undefined {
-        switch (command) {
-            case 'aws.awsq.explainCode':
-                return UserIntent.EXPLAIN_CODE_SELECTION
-            case 'aws.awsq.refactorCode':
-                return UserIntent.SUGGEST_ALTERNATE_IMPLEMENTATION
-            case 'aws.awsq.fixCode':
-                return UserIntent.APPLY_COMMON_BEST_PRACTICES
-            case 'aws.awsq.optimizeCode':
-                return UserIntent.IMPROVE_CODE
-            default:
-                return undefined
-        }
     }
 
     private getUserIntentForTelemetry(userIntent: UserIntent | undefined): CwsprChatUserIntent | undefined {
@@ -197,10 +179,8 @@
         }
         return undefined
     }
-=======
->>>>>>> 5cc6ae1b
-
-    private async processContextMenuCommand (command: EditorContextCommand) {
+
+    private async processContextMenuCommand(command: EditorContextCommand) {
         try {
             this.editorContextExtractor.extractContextForTrigger(TriggerType.ContextMenu).then(context => {
                 const triggerID = randomUUID()
@@ -246,7 +226,7 @@
         }
     }
 
-    private async processPromptChatMessage (message: PromptMessage) {
+    private async processPromptChatMessage(message: PromptMessage) {
         if (message.message == undefined) {
             this.messenger.sendErrorMessage('chatMessage should be set', message.tabID)
             return
@@ -271,7 +251,6 @@
         }
     }
 
-<<<<<<< HEAD
     private async processChatAnswer(message: PromptAnswer) {
         // TODO: add mesasge id, user intent, response code snippet length, response code, references count, time to first chunk, response latency, request length
         this.editorContextExtractor.extractContextForTrigger(TriggerType.ChatMessage).then(context => {
@@ -294,9 +273,6 @@
     }
 
     private async processPromptMessageAsNewThread(message: PromptMessage) {
-=======
-    private async processPromptMessageAsNewThread (message: PromptMessage) {
->>>>>>> 5cc6ae1b
         try {
             this.editorContextExtractor.extractContextForTrigger(TriggerType.ChatMessage).then(context => {
                 const triggerID = randomUUID()
@@ -333,15 +309,11 @@
         }
     }
 
-<<<<<<< HEAD
     private async generateResponse(
         triggerPayload: TriggerPayload,
         triggerID: string,
         triggerType: CwsprChatTriggerInteraction
     ) {
-=======
-    private async generateResponse (triggerPayload: TriggerPayload, triggerID: string) {
->>>>>>> 5cc6ae1b
         // Loop while we waiting for tabID to be set
         const triggerEvent = this.triggerEventsStorage.getTriggerEvent(triggerID)
         if (triggerEvent === undefined) {
@@ -380,7 +352,7 @@
         }
     }
 
-    private triggerPayloadToChatRequest (triggerPayload: TriggerPayload): ChatRequest {
+    private triggerPayloadToChatRequest(triggerPayload: TriggerPayload): ChatRequest {
         let document: TextDocument | undefined = undefined
         let cursorState: CursorState | undefined = undefined
 
@@ -393,8 +365,7 @@
                     source: fqn.source?.join('.'),
                 })
             })
-            
-    
+
             let programmingLanguage = undefined
             if (triggerPayload.fileLanguage != undefined && triggerPayload.fileLanguage != '') {
                 programmingLanguage = { languageName: triggerPayload.fileLanguage }
@@ -408,9 +379,8 @@
                 // documentSymbols: documentSymbolFqns,
             }
 
-
             if (triggerPayload.codeSelection?.start) {
-                cursorState = {                    
+                cursorState = {
                     range: {
                         start: triggerPayload.codeSelection?.start,
                         end: triggerPayload.codeSelection?.end,
@@ -418,7 +388,6 @@
                 }
             }
         }
-        
 
         return {
             conversationState: {
@@ -428,7 +397,7 @@
                         userInputMessageContext: {
                             editorState: {
                                 document,
-                                cursorState
+                                cursorState,
                             },
                         },
                         userIntent: triggerPayload.userIntent,

--- conflicted
+++ resolved
@@ -36,16 +36,10 @@
 
     beforeEach(function () {
         s3 = mock()
-<<<<<<< HEAD
-        node = new S3BucketNode(
-            { name: bucketName, region, arn: 'arn' },
-            new S3Node(instance(s3), region),
-=======
         commands = new FakeCommands()
         bucketNode = new S3BucketNode(
             { name: bucketName, region: 'region', arn: 'arn' },
-            new S3Node(instance(s3)),
->>>>>>> 8083bf80
+            new S3Node(instance(s3), region),
             instance(s3)
         )
         window = new FakeWindow({ dialog: { openSelections: [fileLocation] } })
@@ -58,7 +52,7 @@
             commands = new FakeCommands()
             bucketNode = new S3BucketNode(
                 { name: bucketName, region: 'region', arn: 'arn' },
-                new S3Node(instance(s3)),
+                new S3Node(instance(s3), region),
                 instance(s3)
             )
             window = new FakeWindow({ dialog: { openSelections: [fileLocation] } })

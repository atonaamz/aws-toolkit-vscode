/*!
 * Copyright 2019 Amazon.com, Inc. or its affiliates. All Rights Reserved.
 * SPDX-License-Identifier: Apache-2.0
 */

import * as assert from 'assert'
<<<<<<< HEAD
import { getStringHash, removeAnsi, truncate } from '../../../shared/utilities/textUtilities'

describe('textUtil', async function () {
    it('truncate()', async function () {
        assert.deepStrictEqual(truncate('abc 123', 3), 'abc…')
        assert.deepStrictEqual(truncate('abc 123', -3), '…123')
        assert.deepStrictEqual(truncate('abc 123', 1), 'a…')
        assert.deepStrictEqual(truncate('abc 123', -1), '…3')
        assert.deepStrictEqual(truncate('abc 123', 0), '…')
        assert.deepStrictEqual(truncate('abc 123', 99), 'abc 123')
        assert.deepStrictEqual(truncate('abc 123', -99), 'abc 123')
    })
})
=======
import { getRelativeDate, getStringHash, removeAnsi } from '../../../shared/utilities/textUtilities'
>>>>>>> 8f55e40c

describe('removeAnsi', async function () {
    it('removes ansi code from text', async function () {
        assert.strictEqual(removeAnsi('\u001b[31mHello World'), 'Hello World')
    })

    it('text without ansi code remains as-is', async function () {
        const text = 'Hello World 123!'
        assert.strictEqual(removeAnsi(text), text)
    })
})

describe('getStringHash', async function () {
    it('produces a hash', async function () {
        assert.ok(getStringHash('hello'))
    })

    it('produces a different hash for different strings', async function () {
        assert.notStrictEqual(getStringHash('hello'), getStringHash('hello '))
    })
})

describe('getRelativeDate', function () {
    const now = new Date(2020, 2, 2, 2, 2, 2)
    it('produces readable dates', function () {
        const year = getRelativeDate(new Date(2019, 2, 2, 2, 2, 2), now)
        const month = getRelativeDate(new Date(2020, 1, 2, 2, 2, 2), now)
        const day = getRelativeDate(new Date(2020, 2, 1, 2, 2, 2), now)
        const hour = getRelativeDate(new Date(2020, 2, 2, 1, 2, 2), now)
        const minute = getRelativeDate(new Date(2020, 2, 2, 2, 1, 2), now)

        assert.strictEqual(year, 'a year ago')
        assert.strictEqual(month, 'a month ago')
        assert.strictEqual(day, 'a day ago')
        assert.strictEqual(hour, 'an hour ago')
        assert.strictEqual(minute, 'a minute ago')
    })
})<|MERGE_RESOLUTION|>--- conflicted
+++ resolved
@@ -4,8 +4,7 @@
  */
 
 import * as assert from 'assert'
-<<<<<<< HEAD
-import { getStringHash, removeAnsi, truncate } from '../../../shared/utilities/textUtilities'
+import { getRelativeDate, getStringHash, removeAnsi, truncate } from '../../../shared/utilities/textUtilities'
 
 describe('textUtil', async function () {
     it('truncate()', async function () {
@@ -18,9 +17,6 @@
         assert.deepStrictEqual(truncate('abc 123', -99), 'abc 123')
     })
 })
-=======
-import { getRelativeDate, getStringHash, removeAnsi } from '../../../shared/utilities/textUtilities'
->>>>>>> 8f55e40c
 
 describe('removeAnsi', async function () {
     it('removes ansi code from text', async function () {

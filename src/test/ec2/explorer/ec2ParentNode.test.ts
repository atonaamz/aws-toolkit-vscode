/*!
 * Copyright Amazon.com, Inc. or its affiliates. All Rights Reserved.
 * SPDX-License-Identifier: Apache-2.0
 */

import * as assert from 'assert'
import * as FakeTimers from '@sinonjs/fake-timers'
import * as sinon from 'sinon'
import { Ec2ParentNode } from '../../../ec2/explorer/ec2ParentNode'
import { Ec2Client, Ec2Instance } from '../../../shared/clients/ec2Client'
import { intoCollection } from '../../../shared/utilities/collectionUtils'
import {
    assertNodeListOnlyHasErrorNode,
    assertNodeListOnlyHasPlaceholderNode,
} from '../../utilities/explorerNodeAssertions'
import { Ec2InstanceNode } from '../../../ec2/explorer/ec2InstanceNode'
<<<<<<< HEAD
import { EC2 } from 'aws-sdk'
import { AsyncCollection } from '../../../shared/utilities/asyncCollection'
=======
>>>>>>> 9730ba6e
import { installFakeClock } from '../../testUtil'

describe('ec2ParentNode', function () {
    let testNode: Ec2ParentNode
<<<<<<< HEAD
    let defaultInstances: Ec2Instance[]
    let client: Ec2Client
    let getInstanceStub: sinon.SinonStub<[filters?: EC2.Filter[] | undefined], Promise<AsyncCollection<EC2.Instance>>>
    let clock: FakeTimers.InstalledClock
    let refreshStub: sinon.SinonStub<[], Promise<void>>
    let clearTimerStub: sinon.SinonStub<[], void>
=======
    let instances: Ec2Instance[]
    let clock: FakeTimers.InstalledClock
    let refreshStub: sinon.SinonStub<[], Promise<void>>
    let clearTimerStub: sinon.SinonStub<[], void>
    let statusUpdateFromClient: string
>>>>>>> 9730ba6e

    const testRegion = 'testRegion'
    const testPartition = 'testPartition'

<<<<<<< HEAD
    function mapToInstanceCollection(instances: Ec2Instance[]) {
        return intoCollection(
            instances.map(instance => ({
                InstanceId: instance.InstanceId,
                status: instance.status,
                Tags: [{ Key: 'Name', Value: instance.name }],
            }))
        )
    }

    before(function () {
        client = new Ec2Client(testRegion)
        clock = installFakeClock()
        refreshStub = sinon.stub(Ec2InstanceNode.prototype, 'refreshNode')
        clearTimerStub = sinon.stub(Ec2ParentNode.prototype, 'clearPollTimer')
        defaultInstances = [
            { name: 'firstOne', InstanceId: '0' },
            { name: 'secondOne', InstanceId: '1' },
        ]
    })

    after(function () {
        sinon.restore()
=======
    function createClient() {
        const client = stub(Ec2Client, { regionCode: testRegion })
        client.getInstances.callsFake(async () =>
            intoCollection(
                instances.map(instance => ({
                    InstanceId: instance.InstanceId,
                    status: instance.status,
                    Tags: [{ Key: 'Name', Value: instance.name }],
                }))
            )
        )
        client.getInstanceStatus.callsFake(async () => statusUpdateFromClient)

        return client
    }

    before(function () {
        clock = installFakeClock()
        refreshStub = sinon.stub(Ec2InstanceNode.prototype, 'refreshNode')
        clearTimerStub = sinon.stub(Ec2ParentNode.prototype, 'clearPollTimer')
>>>>>>> 9730ba6e
    })

    beforeEach(function () {
        getInstanceStub = sinon.stub(Ec2Client.prototype, 'getInstances')
        defaultInstances = [
            { name: 'firstOne', InstanceId: '0' },
            { name: 'secondOne', InstanceId: '1' },
        ]

<<<<<<< HEAD
        testNode = new Ec2ParentNode(testRegion, testPartition, client)
        refreshStub.resetHistory()
    })

    afterEach(function () {
        getInstanceStub.restore()
    })

=======
        testNode = new Ec2ParentNode(testRegion, testPartition, createClient())
        refreshStub.resetHistory()
    })

>>>>>>> 9730ba6e
    after(function () {
        clock.uninstall()
        sinon.restore()
    })

    it('returns placeholder node if no children are present', async function () {
        getInstanceStub.resolves(mapToInstanceCollection([]))

        const childNodes = await testNode.getChildren()
        assertNodeListOnlyHasPlaceholderNode(childNodes)
        getInstanceStub.restore()
    })

    it('has instance child nodes', async function () {
        getInstanceStub.resolves(mapToInstanceCollection(defaultInstances))
        const childNodes = await testNode.getChildren()

        assert.strictEqual(childNodes.length, defaultInstances.length, 'Unexpected child count')

        childNodes.forEach(node =>
            assert.ok(node instanceof Ec2InstanceNode, 'Expected child node to be Ec2InstanceNode')
        )
        getInstanceStub.restore()
    })

    it('sorts child nodes', async function () {
        const sortedText = ['aa', 'ab', 'bb', 'bc', 'cc', 'cd']
<<<<<<< HEAD
        const instances = [
            { name: 'ab', InstanceId: '0' },
            { name: 'bb', InstanceId: '1' },
            { name: 'bc', InstanceId: '2' },
            { name: 'aa', InstanceId: '3' },
            { name: 'cc', InstanceId: '4' },
            { name: 'cd', InstanceId: '5' },
=======
        instances = [
            { name: 'ab', InstanceId: '0', status: 'running' },
            { name: 'bb', InstanceId: '1', status: 'running' },
            { name: 'bc', InstanceId: '2', status: 'running' },
            { name: 'aa', InstanceId: '3', status: 'running' },
            { name: 'cc', InstanceId: '4', status: 'running' },
            { name: 'cd', InstanceId: '5', status: 'running' },
>>>>>>> 9730ba6e
        ]

        getInstanceStub.resolves(mapToInstanceCollection(instances))

        const childNodes = await testNode.getChildren()

        const actualChildOrder = childNodes.map(node => (node instanceof Ec2InstanceNode ? node.name : undefined))
        assert.deepStrictEqual(actualChildOrder, sortedText, 'Unexpected child sort order')
        getInstanceStub.restore()
    })

    it('has an error node for a child if an error happens during loading', async function () {
        getInstanceStub.throws(new Error())
        const node = new Ec2ParentNode(testRegion, testPartition, client)
        assertNodeListOnlyHasErrorNode(await node.getChildren())
        getInstanceStub.restore()
    })

    it('is able to handle children with duplicate names', async function () {
<<<<<<< HEAD
        const instances = [
            { name: 'firstOne', InstanceId: '0' },
            { name: 'secondOne', InstanceId: '1' },
            { name: 'firstOne', InstanceId: '2' },
=======
        instances = [
            { name: 'firstOne', InstanceId: '0', status: 'running' },
            { name: 'secondOne', InstanceId: '1', status: 'running' },
            { name: 'firstOne', InstanceId: '2', status: 'running' },
>>>>>>> 9730ba6e
        ]

        getInstanceStub.resolves(mapToInstanceCollection(instances))

        const childNodes = await testNode.getChildren()
        assert.strictEqual(childNodes.length, instances.length, 'Unexpected child count')
        getInstanceStub.restore()
    })

    it('is not polling on initialization', async function () {
        assert.strictEqual(testNode.isPolling(), false)
    })

    it('adds pending nodes to the polling nodes set', async function () {
        const instances = [
            { name: 'firstOne', InstanceId: '0', status: 'pending' },
            { name: 'secondOne', InstanceId: '1', status: 'stopped' },
            { name: 'thirdOne', InstanceId: '2', status: 'running' },
        ]

        getInstanceStub.resolves(mapToInstanceCollection(instances))

        await testNode.updateChildren()
        assert.strictEqual(testNode.pollingNodes.size, 1)
        getInstanceStub.restore()
    })

    it('does not refresh explorer when timer goes off if status unchanged', async function () {
        const statusUpdateStub = sinon.stub(Ec2Client.prototype, 'getInstanceStatus').resolves('pending')
        const instances = [
            { name: 'firstOne', InstanceId: '0', status: 'pending' },
            { name: 'secondOne', InstanceId: '1', status: 'stopped' },
            { name: 'thirdOne', InstanceId: '2', status: 'running' },
        ]

        getInstanceStub.resolves(mapToInstanceCollection(instances))

        await testNode.updateChildren()
        await clock.tickAsync(6000)
        sinon.assert.notCalled(refreshStub)
        statusUpdateStub.restore()
        getInstanceStub.restore()
    })

    it('does refresh explorer when timer goes and status changed', async function () {
        sinon.assert.notCalled(refreshStub)
        const statusUpdateStub = sinon.stub(Ec2Client.prototype, 'getInstanceStatus').resolves('running')
        testNode.pollingNodes.add('0')
        await clock.tickAsync(6000)
        sinon.assert.called(refreshStub)
        statusUpdateStub.restore()
    })

    it('stops timer once polling nodes are empty', async function () {
        const instances = [
            { name: 'firstOne', InstanceId: '0', status: 'pending' },
            { name: 'secondOne', InstanceId: '1', status: 'stopped' },
            { name: 'thirdOne', InstanceId: '2', status: 'running' },
        ]

        getInstanceStub.resolves(mapToInstanceCollection(instances))

        await testNode.updateChildren()

        assert.strictEqual(testNode.isPolling(), true)
        testNode.pollingNodes.delete('0')
        await clock.tickAsync(6000)
        assert.strictEqual(testNode.isPolling(), false)
        sinon.assert.calledOn(clearTimerStub, testNode)
        getInstanceStub.restore()
    })

    it('is not polling on initialization', async function () {
        assert.strictEqual(testNode.isPolling(), false)
    })

    it('adds pending nodes to the polling nodes set', async function () {
        instances = [
            { name: 'firstOne', InstanceId: '0', status: 'pending' },
            { name: 'secondOne', InstanceId: '1', status: 'stopped' },
            { name: 'thirdOne', InstanceId: '2', status: 'running' },
        ]
        await testNode.updateChildren()
        assert.strictEqual(testNode.pollingNodes.size, 1)
    })

    it('does not refresh explorer when timer goes off if status unchanged', async function () {
        statusUpdateFromClient = 'pending'
        instances = [
            { name: 'firstOne', InstanceId: '0', status: 'pending' },
            { name: 'secondOne', InstanceId: '1', status: 'stopped' },
            { name: 'thirdOne', InstanceId: '2', status: 'running' },
        ]
        await testNode.updateChildren()
        await clock.tickAsync(6000)
        sinon.assert.notCalled(refreshStub)
    })

    it('does refresh explorer when timer goes and status changed', async function () {
        sinon.assert.notCalled(refreshStub)
        statusUpdateFromClient = 'running'
        testNode.pollingNodes.add('0')
        await clock.tickAsync(6000)
        sinon.assert.called(refreshStub)
    })

    it('stops timer once polling nodes are empty', async function () {
        instances = [
            { name: 'firstOne', InstanceId: '0', status: 'pending' },
            { name: 'secondOne', InstanceId: '1', status: 'stopped' },
            { name: 'thirdOne', InstanceId: '2', status: 'running' },
        ]
        await testNode.updateChildren()

        assert.strictEqual(testNode.isPolling(), true)
        testNode.pollingNodes.delete('0')
        await clock.tickAsync(6000)
        assert.strictEqual(testNode.isPolling(), false)
        sinon.assert.calledOn(clearTimerStub, testNode)
    })
})<|MERGE_RESOLUTION|>--- conflicted
+++ resolved
@@ -14,34 +14,22 @@
     assertNodeListOnlyHasPlaceholderNode,
 } from '../../utilities/explorerNodeAssertions'
 import { Ec2InstanceNode } from '../../../ec2/explorer/ec2InstanceNode'
-<<<<<<< HEAD
 import { EC2 } from 'aws-sdk'
 import { AsyncCollection } from '../../../shared/utilities/asyncCollection'
-=======
->>>>>>> 9730ba6e
 import { installFakeClock } from '../../testUtil'
 
 describe('ec2ParentNode', function () {
     let testNode: Ec2ParentNode
-<<<<<<< HEAD
     let defaultInstances: Ec2Instance[]
     let client: Ec2Client
     let getInstanceStub: sinon.SinonStub<[filters?: EC2.Filter[] | undefined], Promise<AsyncCollection<EC2.Instance>>>
     let clock: FakeTimers.InstalledClock
     let refreshStub: sinon.SinonStub<[], Promise<void>>
     let clearTimerStub: sinon.SinonStub<[], void>
-=======
-    let instances: Ec2Instance[]
-    let clock: FakeTimers.InstalledClock
-    let refreshStub: sinon.SinonStub<[], Promise<void>>
-    let clearTimerStub: sinon.SinonStub<[], void>
-    let statusUpdateFromClient: string
->>>>>>> 9730ba6e
 
     const testRegion = 'testRegion'
     const testPartition = 'testPartition'
 
-<<<<<<< HEAD
     function mapToInstanceCollection(instances: Ec2Instance[]) {
         return intoCollection(
             instances.map(instance => ({
@@ -65,28 +53,6 @@
 
     after(function () {
         sinon.restore()
-=======
-    function createClient() {
-        const client = stub(Ec2Client, { regionCode: testRegion })
-        client.getInstances.callsFake(async () =>
-            intoCollection(
-                instances.map(instance => ({
-                    InstanceId: instance.InstanceId,
-                    status: instance.status,
-                    Tags: [{ Key: 'Name', Value: instance.name }],
-                }))
-            )
-        )
-        client.getInstanceStatus.callsFake(async () => statusUpdateFromClient)
-
-        return client
-    }
-
-    before(function () {
-        clock = installFakeClock()
-        refreshStub = sinon.stub(Ec2InstanceNode.prototype, 'refreshNode')
-        clearTimerStub = sinon.stub(Ec2ParentNode.prototype, 'clearPollTimer')
->>>>>>> 9730ba6e
     })
 
     beforeEach(function () {
@@ -96,7 +62,6 @@
             { name: 'secondOne', InstanceId: '1' },
         ]
 
-<<<<<<< HEAD
         testNode = new Ec2ParentNode(testRegion, testPartition, client)
         refreshStub.resetHistory()
     })
@@ -105,12 +70,6 @@
         getInstanceStub.restore()
     })
 
-=======
-        testNode = new Ec2ParentNode(testRegion, testPartition, createClient())
-        refreshStub.resetHistory()
-    })
-
->>>>>>> 9730ba6e
     after(function () {
         clock.uninstall()
         sinon.restore()
@@ -138,23 +97,13 @@
 
     it('sorts child nodes', async function () {
         const sortedText = ['aa', 'ab', 'bb', 'bc', 'cc', 'cd']
-<<<<<<< HEAD
-        const instances = [
-            { name: 'ab', InstanceId: '0' },
-            { name: 'bb', InstanceId: '1' },
-            { name: 'bc', InstanceId: '2' },
-            { name: 'aa', InstanceId: '3' },
-            { name: 'cc', InstanceId: '4' },
-            { name: 'cd', InstanceId: '5' },
-=======
-        instances = [
+        const instances = [
             { name: 'ab', InstanceId: '0', status: 'running' },
             { name: 'bb', InstanceId: '1', status: 'running' },
             { name: 'bc', InstanceId: '2', status: 'running' },
             { name: 'aa', InstanceId: '3', status: 'running' },
             { name: 'cc', InstanceId: '4', status: 'running' },
             { name: 'cd', InstanceId: '5', status: 'running' },
->>>>>>> 9730ba6e
         ]
 
         getInstanceStub.resolves(mapToInstanceCollection(instances))
@@ -174,17 +123,10 @@
     })
 
     it('is able to handle children with duplicate names', async function () {
-<<<<<<< HEAD
-        const instances = [
-            { name: 'firstOne', InstanceId: '0' },
-            { name: 'secondOne', InstanceId: '1' },
-            { name: 'firstOne', InstanceId: '2' },
-=======
-        instances = [
+        const instances = [
             { name: 'firstOne', InstanceId: '0', status: 'running' },
             { name: 'secondOne', InstanceId: '1', status: 'running' },
             { name: 'firstOne', InstanceId: '2', status: 'running' },
->>>>>>> 9730ba6e
         ]
 
         getInstanceStub.resolves(mapToInstanceCollection(instances))
@@ -256,53 +198,4 @@
         sinon.assert.calledOn(clearTimerStub, testNode)
         getInstanceStub.restore()
     })
-
-    it('is not polling on initialization', async function () {
-        assert.strictEqual(testNode.isPolling(), false)
-    })
-
-    it('adds pending nodes to the polling nodes set', async function () {
-        instances = [
-            { name: 'firstOne', InstanceId: '0', status: 'pending' },
-            { name: 'secondOne', InstanceId: '1', status: 'stopped' },
-            { name: 'thirdOne', InstanceId: '2', status: 'running' },
-        ]
-        await testNode.updateChildren()
-        assert.strictEqual(testNode.pollingNodes.size, 1)
-    })
-
-    it('does not refresh explorer when timer goes off if status unchanged', async function () {
-        statusUpdateFromClient = 'pending'
-        instances = [
-            { name: 'firstOne', InstanceId: '0', status: 'pending' },
-            { name: 'secondOne', InstanceId: '1', status: 'stopped' },
-            { name: 'thirdOne', InstanceId: '2', status: 'running' },
-        ]
-        await testNode.updateChildren()
-        await clock.tickAsync(6000)
-        sinon.assert.notCalled(refreshStub)
-    })
-
-    it('does refresh explorer when timer goes and status changed', async function () {
-        sinon.assert.notCalled(refreshStub)
-        statusUpdateFromClient = 'running'
-        testNode.pollingNodes.add('0')
-        await clock.tickAsync(6000)
-        sinon.assert.called(refreshStub)
-    })
-
-    it('stops timer once polling nodes are empty', async function () {
-        instances = [
-            { name: 'firstOne', InstanceId: '0', status: 'pending' },
-            { name: 'secondOne', InstanceId: '1', status: 'stopped' },
-            { name: 'thirdOne', InstanceId: '2', status: 'running' },
-        ]
-        await testNode.updateChildren()
-
-        assert.strictEqual(testNode.isPolling(), true)
-        testNode.pollingNodes.delete('0')
-        await clock.tickAsync(6000)
-        assert.strictEqual(testNode.isPolling(), false)
-        sinon.assert.calledOn(clearTimerStub, testNode)
-    })
 })
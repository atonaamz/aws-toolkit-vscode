/*!
 * Copyright Amazon.com, Inc. or its affiliates. All Rights Reserved.
 * SPDX-License-Identifier: Apache-2.0
 */

import * as assert from 'assert'
import * as sinon from 'sinon'
import { Ec2ConnectionManager } from '../../ec2/model'
import { SsmClient } from '../../shared/clients/ssmClient'
import { Ec2Selection } from '../../ec2/prompter'
import { ToolkitError } from '../../shared/errors'
<<<<<<< HEAD
import { AWSError, EC2, IAM, SSM } from 'aws-sdk'
import { PromiseResult } from 'aws-sdk/lib/request'
import { GetCommandInvocationResult } from 'aws-sdk/clients/ssm'
import { mock } from 'ts-mockito'
import { SshKeyPair } from '../../ec2/sshKeyPair'
import { DefaultIamClient } from '../../shared/clients/iamClient'

describe('Ec2ConnectClient', function () {
    let currentInstanceOs: string
    class MockSsmClient extends SsmClient {
        public constructor() {
            super('test-region')
        }

        public override async getInstanceAgentPingStatus(target: string): Promise<string> {
            return target.split(':')[2]
        }

        public override async getTargetPlatformName(target: string): Promise<string> {
            return currentInstanceOs
        }
    }

    class MockEc2Client extends Ec2Client {
        public constructor() {
            super('test-region')
        }

        public override async getInstanceStatus(instanceId: string): Promise<EC2.InstanceStateName> {
            return instanceId.split(':')[0] as EC2.InstanceStateName
        }
    }

    class MockEc2ConnectClient extends Ec2ConnectionManager {
        public constructor() {
            super('test-region')
        }

        protected override createSsmSdkClient(): SsmClient {
            return new MockSsmClient()
        }

        protected override createEc2SdkClient(): Ec2Client {
            return new MockEc2Client()
        }
    }

    describe('isInstanceRunning', async function () {
        let client: MockEc2ConnectClient

        before(function () {
            client = new MockEc2ConnectClient()
        })

        it('only returns true with the instance is running', async function () {
            const actualFirstResult = await client.isInstanceRunning('running:noPolicies')
            const actualSecondResult = await client.isInstanceRunning('stopped:noPolicies')

            assert.strictEqual(true, actualFirstResult)
            assert.strictEqual(false, actualSecondResult)
        })
    })

=======
import { IAM } from 'aws-sdk'
import { DefaultIamClient } from '../../shared/clients/iamClient'

describe('Ec2ConnectClient', function () {
>>>>>>> c4f44622
    describe('handleStartSessionError', async function () {
        let client: Ec2ConnectionManager
        let instanceSelection: Ec2Selection

        before(function () {
            client = new Ec2ConnectionManager('test-region')
            instanceSelection = { instanceId: 'testInstance', region: 'testRegion' }
        })

        it('throws EC2SSMStatus error if instance is not running', async function () {
            sinon.stub(Ec2ConnectionManager.prototype, 'isInstanceRunning').resolves(false)
            try {
                await client.checkForStartSessionError(instanceSelection)
                assert.ok(false)
            } catch (err) {
                assert.strictEqual((err as ToolkitError).code, 'EC2SSMStatus')
            }
            sinon.restore()
        })

        it('throws EC2SSMPermission error if instance is running but has no role', async function () {
            sinon.stub(Ec2ConnectionManager.prototype, 'isInstanceRunning').resolves(true)
            sinon.stub(Ec2ConnectionManager.prototype, 'getAttachedIamRole').resolves(undefined)
            try {
                await client.checkForStartSessionError(instanceSelection)
                assert.ok(false)
            } catch (err) {
                assert.strictEqual((err as ToolkitError).code, 'EC2SSMPermission')
            }
            sinon.restore()
        })

        it('throws EC2SSMAgent error if instance is running and has IAM Role, but agent is not running', async function () {
            sinon.stub(Ec2ConnectionManager.prototype, 'isInstanceRunning').resolves(true)
            sinon.stub(Ec2ConnectionManager.prototype, 'getAttachedIamRole').resolves({ Arn: 'testRole' } as IAM.Role)
            sinon.stub(Ec2ConnectionManager.prototype, 'hasProperPolicies').resolves(true)
            sinon.stub(SsmClient.prototype, 'getInstanceAgentPingStatus').resolves('offline')
            try {
                await client.checkForStartSessionError(instanceSelection)
                assert.ok(false)
            } catch (err) {
                assert.strictEqual((err as ToolkitError).code, 'EC2SSMAgentStatus')
            }
            sinon.restore()
        })

        it('does not throw an error if all checks pass', async function () {
            sinon.stub(Ec2ConnectionManager.prototype, 'isInstanceRunning').resolves(true)
            sinon.stub(Ec2ConnectionManager.prototype, 'getAttachedIamRole').resolves({ Arn: 'testRole' } as IAM.Role)
            sinon.stub(Ec2ConnectionManager.prototype, 'hasProperPolicies').resolves(true)
            sinon.stub(SsmClient.prototype, 'getInstanceAgentPingStatus').resolves('Online')
            assert.doesNotThrow(async () => await client.checkForStartSessionError(instanceSelection))
            sinon.restore()
        })
    })

    describe('hasProperPolicies', async function () {
        let realClient: Ec2ConnectionManager

        before(async function () {
            realClient = new Ec2ConnectionManager('test-region')
        })

        it('correctly determines if proper policies are included', async function () {
            async function assertAcceptsPolicies(policies: IAM.Policy[], expectedResult: boolean) {
                sinon.stub(DefaultIamClient.prototype, 'listAttachedRolePolicies').resolves(policies)
                const result = await realClient.hasProperPolicies('')
                assert.strictEqual(result, expectedResult)
                sinon.restore()
            }
            await assertAcceptsPolicies(
                [{ PolicyName: 'name' }, { PolicyName: 'name2' }, { PolicyName: 'name3' }],
                false
            )
            await assertAcceptsPolicies(
                [
                    { PolicyName: 'AmazonSSMManagedInstanceCore' },
                    { PolicyName: 'AmazonSSMManagedEC2InstanceDefaultPolicy' },
                ],
                true
            )
            await assertAcceptsPolicies([{ PolicyName: 'AmazonSSMManagedEC2InstanceDefaultPolicy' }], false)
            await assertAcceptsPolicies([{ PolicyName: 'AmazonSSMManagedEC2InstanceDefaultPolicy' }], false)
        })

        it('throws error when sdk throws error', async function () {
            sinon.stub(DefaultIamClient.prototype, 'listAttachedRolePolicies').throws(new ToolkitError('error'))
            try {
                await realClient.hasProperPolicies('')
                assert.ok(false)
            } catch {
                assert.ok(true)
            }
            sinon.restore()
        })
    })
<<<<<<< HEAD

    describe('sendSshKeysToInstance', async function () {
        let client: MockEc2ConnectClient
        let sendCommandStub: sinon.SinonStub<
            [target: string, documentName: string, parameters: SSM.Parameters],
            Promise<PromiseResult<GetCommandInvocationResult, AWSError>>
        >

        before(function () {
            client = new MockEc2ConnectClient()
            sendCommandStub = sinon.stub(MockSsmClient.prototype, 'sendCommandAndWait')
        })

        after(function () {
            sinon.restore()
        })

        it('calls the sdk with the proper parameters', async function () {
            const testSelection = {
                instanceId: 'test-id',
                region: 'test-region',
            }
            const mockKeys = mock() as SshKeyPair
            await client.sendSshKeyToInstance(testSelection, mockKeys, '')
            sinon.assert.calledWith(sendCommandStub, testSelection.instanceId, 'AWS-RunShellScript')
        })
    })
=======
>>>>>>> c4f44622
})<|MERGE_RESOLUTION|>--- conflicted
+++ resolved
@@ -9,76 +9,10 @@
 import { SsmClient } from '../../shared/clients/ssmClient'
 import { Ec2Selection } from '../../ec2/prompter'
 import { ToolkitError } from '../../shared/errors'
-<<<<<<< HEAD
-import { AWSError, EC2, IAM, SSM } from 'aws-sdk'
-import { PromiseResult } from 'aws-sdk/lib/request'
-import { GetCommandInvocationResult } from 'aws-sdk/clients/ssm'
-import { mock } from 'ts-mockito'
-import { SshKeyPair } from '../../ec2/sshKeyPair'
-import { DefaultIamClient } from '../../shared/clients/iamClient'
-
-describe('Ec2ConnectClient', function () {
-    let currentInstanceOs: string
-    class MockSsmClient extends SsmClient {
-        public constructor() {
-            super('test-region')
-        }
-
-        public override async getInstanceAgentPingStatus(target: string): Promise<string> {
-            return target.split(':')[2]
-        }
-
-        public override async getTargetPlatformName(target: string): Promise<string> {
-            return currentInstanceOs
-        }
-    }
-
-    class MockEc2Client extends Ec2Client {
-        public constructor() {
-            super('test-region')
-        }
-
-        public override async getInstanceStatus(instanceId: string): Promise<EC2.InstanceStateName> {
-            return instanceId.split(':')[0] as EC2.InstanceStateName
-        }
-    }
-
-    class MockEc2ConnectClient extends Ec2ConnectionManager {
-        public constructor() {
-            super('test-region')
-        }
-
-        protected override createSsmSdkClient(): SsmClient {
-            return new MockSsmClient()
-        }
-
-        protected override createEc2SdkClient(): Ec2Client {
-            return new MockEc2Client()
-        }
-    }
-
-    describe('isInstanceRunning', async function () {
-        let client: MockEc2ConnectClient
-
-        before(function () {
-            client = new MockEc2ConnectClient()
-        })
-
-        it('only returns true with the instance is running', async function () {
-            const actualFirstResult = await client.isInstanceRunning('running:noPolicies')
-            const actualSecondResult = await client.isInstanceRunning('stopped:noPolicies')
-
-            assert.strictEqual(true, actualFirstResult)
-            assert.strictEqual(false, actualSecondResult)
-        })
-    })
-
-=======
 import { IAM } from 'aws-sdk'
 import { DefaultIamClient } from '../../shared/clients/iamClient'
 
 describe('Ec2ConnectClient', function () {
->>>>>>> c4f44622
     describe('handleStartSessionError', async function () {
         let client: Ec2ConnectionManager
         let instanceSelection: Ec2Selection
@@ -175,34 +109,4 @@
             sinon.restore()
         })
     })
-<<<<<<< HEAD
-
-    describe('sendSshKeysToInstance', async function () {
-        let client: MockEc2ConnectClient
-        let sendCommandStub: sinon.SinonStub<
-            [target: string, documentName: string, parameters: SSM.Parameters],
-            Promise<PromiseResult<GetCommandInvocationResult, AWSError>>
-        >
-
-        before(function () {
-            client = new MockEc2ConnectClient()
-            sendCommandStub = sinon.stub(MockSsmClient.prototype, 'sendCommandAndWait')
-        })
-
-        after(function () {
-            sinon.restore()
-        })
-
-        it('calls the sdk with the proper parameters', async function () {
-            const testSelection = {
-                instanceId: 'test-id',
-                region: 'test-region',
-            }
-            const mockKeys = mock() as SshKeyPair
-            await client.sendSshKeyToInstance(testSelection, mockKeys, '')
-            sinon.assert.calledWith(sendCommandStub, testSelection.instanceId, 'AWS-RunShellScript')
-        })
-    })
-=======
->>>>>>> c4f44622
 })
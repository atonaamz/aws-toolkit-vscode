/*!
 * Copyright Amazon.com, Inc. or its affiliates. All Rights Reserved.
 * SPDX-License-Identifier: Apache-2.0
 */

import assert from 'assert'
import { assertTelemetryCurried } from '../../testUtil'
import { resetCodeWhispererGlobalVariables } from '../testUtil'
import { TelemetryHelper } from '../../../codewhisperer/util/telemetryHelper'
import * as CodeWhispererConstants from '../../../codewhisperer/models/constants'
import { CodeWhispererUserGroupSettings } from '../../../codewhisperer/util/userGroupUtil'
import {
    CodewhispererCompletionType,
    CodewhispererServiceInvocation,
    CodewhispererSuggestionState,
    CodewhispererUserDecision,
} from '../../../shared/telemetry/telemetry.gen'
import { Completion } from '../../../codewhisperer/client/codewhispereruserclient'

// TODO: improve and move the following test utils to codewhisperer/testUtils.ts
function aUserDecision(
    completionType: CodewhispererCompletionType,
    codewhispererSuggestionIndex: number,
    codewhispererSuggestionState: CodewhispererSuggestionState
): CodewhispererUserDecision {
    return {
        codewhispererCompletionType: completionType,
        codewhispererLanguage: 'python',
        codewhispererRequestId: 'aFakeRequestId',
        codewhispererSessionId: 'aFakeSessionId',
        codewhispererSuggestionIndex: codewhispererSuggestionIndex,
        codewhispererSuggestionReferenceCount: 0,
        codewhispererSuggestionState: codewhispererSuggestionState,
        codewhispererTriggerType: 'OnDemand',
        credentialStartUrl: 'https://www.amazon.com',
        codewhispererUserGroup: 'Control',
    }
}

function aServiceInvocation(): CodewhispererServiceInvocation {
    return {
        codewhispererCursorOffset: 0,
        codewhispererLanguage: 'python',
        codewhispererLineNumber: 0,
        codewhispererRequestId: 'aFakeRequestId',
        codewhispererTriggerType: 'OnDemand',
        codewhispererUserGroup: 'Control',
    }
}

function aCompletion(): Completion {
    return {
        content: 'aFakeContent',
    }
}

describe('telemetryHelper', function () {
    describe('aggregateUserDecisionByRequest', function () {
        let sut: TelemetryHelper

        beforeEach(function () {
            sut = new TelemetryHelper()
        })

        it('should return Block and Accept', function () {
            sut.sessionInvocations.push(aServiceInvocation())

            const decisions: CodewhispererUserDecision[] = [
                aUserDecision('Line', 0, 'Accept'),
                aUserDecision('Line', 1, 'Discard'),
                aUserDecision('Block', 2, 'Ignore'),
                aUserDecision('Block', 3, 'Ignore'),
            ]

            const actual = sut.aggregateUserDecisionByRequest(decisions, 'aFakeRequestId', 'aFakeSessionId')
            assert.ok(actual)
            assert.strictEqual(actual?.codewhispererCompletionType, 'Block')
            assert.strictEqual(actual?.codewhispererSuggestionState, 'Accept')
        })

        it('should return Line and Reject', function () {
            sut.sessionInvocations.push(aServiceInvocation())

            const decisions: CodewhispererUserDecision[] = [
                aUserDecision('Line', 0, 'Discard'),
                aUserDecision('Line', 1, 'Reject'),
                aUserDecision('Line', 2, 'Unseen'),
                aUserDecision('Line', 3, 'Unseen'),
            ]

            const actual = sut.aggregateUserDecisionByRequest(decisions, 'aFakeRequestId', 'aFakeSessionId')
            assert.ok(actual)
            assert.strictEqual(actual?.codewhispererCompletionType, 'Line')
            assert.strictEqual(actual?.codewhispererSuggestionState, 'Reject')
        })

        it('should return Block and Accept', function () {
            sut.sessionInvocations.push(aServiceInvocation())

            const decisions: CodewhispererUserDecision[] = [
                aUserDecision('Block', 0, 'Discard'),
                aUserDecision('Block', 1, 'Accept'),
                aUserDecision('Block', 2, 'Discard'),
                aUserDecision('Block', 3, 'Ignore'),
            ]

            const actual = sut.aggregateUserDecisionByRequest(decisions, 'aFakeRequestId', 'aFakeSessionId')
            assert.ok(actual)
            assert.strictEqual(actual?.codewhispererCompletionType, 'Block')
            assert.strictEqual(actual?.codewhispererSuggestionState, 'Accept')
        })
    })

    describe('sendUserTriggerDecisionTelemetry', function () {
        let sut: TelemetryHelper

        beforeEach(function () {
            resetCodeWhispererGlobalVariables()
            sut = new TelemetryHelper()
            sut.sessionInvocations.push(aServiceInvocation())
            CodeWhispererUserGroupSettings.instance.userGroup = CodeWhispererConstants.UserGroup.Control
        })

        it('should return Block and Accept', function () {
            sut.recordUserDecisionTelemetry(
                'aFakeRequestId',
                'aFakeSessionId',
                [aCompletion(), aCompletion(), aCompletion(), aCompletion()],
                0,
                0,
                new Map([
                    [0, 'Line'],
                    [1, 'Line'],
                    [2, 'Block'],
                    [3, 'Block'],
                ])
            )

<<<<<<< HEAD
            sut.sendUserTriggerDecisionTelemetry('aFakeSessionId', aCompletion().content)
=======
            sut.sendUserTriggerDecisionTelemetry('aFakeSessionId', aCompletion().content, 0)
>>>>>>> 4b574438
            const assertTelemetry = assertTelemetryCurried('codewhisperer_userTriggerDecision')
            assertTelemetry({
                codewhispererSessionId: 'aFakeSessionId',
                codewhispererFirstRequestId: 'aFakeRequestId',
                codewhispererLanguage: 'python',
                codewhispererTriggerType: 'OnDemand',
                codewhispererLineNumber: 0,
                codewhispererCursorOffset: 0,
                codewhispererSuggestionCount: 4,
                codewhispererSuggestionImportCount: 0,
                codewhispererSuggestionState: 'Accept',
                codewhispererUserGroup: 'Control',
                codewhispererCompletionType: 'Block',
                codewhispererTypeaheadLength: 0,
            })
        })

        it('should return Line and Accept 2', function () {
            sut.recordUserDecisionTelemetry(
                'aFakeRequestId',
                'aFakeSessionId',
                [aCompletion(), aCompletion(), aCompletion(), aCompletion()],
                3,
                0,
                new Map([
                    [0, 'Line'],
                    [1, 'Line'],
                    [2, 'Line'],
                    [3, 'Line'],
                ])
            )

<<<<<<< HEAD
            sut.sendUserTriggerDecisionTelemetry('aFakeSessionId', aCompletion().content)
=======
            sut.sendUserTriggerDecisionTelemetry('aFakeSessionId', aCompletion().content, 0)
>>>>>>> 4b574438
            const assertTelemetry = assertTelemetryCurried('codewhisperer_userTriggerDecision')
            assertTelemetry({
                codewhispererSessionId: 'aFakeSessionId',
                codewhispererFirstRequestId: 'aFakeRequestId',
                codewhispererLanguage: 'python',
                codewhispererTriggerType: 'OnDemand',
                codewhispererLineNumber: 0,
                codewhispererCursorOffset: 0,
                codewhispererSuggestionCount: 4,
                codewhispererSuggestionImportCount: 0,
                codewhispererSuggestionState: 'Accept',
                codewhispererUserGroup: 'Control',
                codewhispererCompletionType: 'Line',
                codewhispererTypeaheadLength: 0,
            })
        })

        it('should return Block and Reject', function () {
            sut.recordUserDecisionTelemetry(
                'aFakeRequestId',
                'aFakeSessionId',
                [aCompletion(), aCompletion(), aCompletion(), aCompletion()],
                -1,
                0,
                new Map([
                    [0, 'Line'],
                    [1, 'Line'],
                    [2, 'Line'],
                    [3, 'Line'],
                ])
            )

<<<<<<< HEAD
            sut.sendUserTriggerDecisionTelemetry('aFakeSessionId', aCompletion().content)
=======
            sut.sendUserTriggerDecisionTelemetry('aFakeSessionId', aCompletion().content, 0)
>>>>>>> 4b574438
            const assertTelemetry = assertTelemetryCurried('codewhisperer_userTriggerDecision')
            assertTelemetry({
                codewhispererSessionId: 'aFakeSessionId',
                codewhispererFirstRequestId: 'aFakeRequestId',
                codewhispererLanguage: 'python',
                codewhispererTriggerType: 'OnDemand',
                codewhispererLineNumber: 0,
                codewhispererCursorOffset: 0,
                codewhispererSuggestionCount: 4,
                codewhispererSuggestionImportCount: 0,
                codewhispererSuggestionState: 'Reject',
                codewhispererUserGroup: 'Control',
                codewhispererCompletionType: 'Line',
                codewhispererTypeaheadLength: 0,
            })
        })
    })

    describe('getSuggestionState', function () {
        let telemetryHelper = new TelemetryHelper()
        beforeEach(function () {
            resetCodeWhispererGlobalVariables()
            telemetryHelper = new TelemetryHelper()
        })

        it('user event is discard when recommendation state is Discarded with accept index = -1', function () {
            const actual = telemetryHelper.getSuggestionState(0, -1, new Map([[0, 'Discard']]))
            assert.strictEqual(actual, 'Discard')
        })

        it('user event is reject when recommendation state is Showed with accept index = -1', function () {
            const actual = telemetryHelper.getSuggestionState(0, -1, new Map([[0, 'Showed']]))
            assert.strictEqual(actual, 'Reject')
        })

        it('user event is Accept when recommendation state is Showed with accept index matches', function () {
            const actual = telemetryHelper.getSuggestionState(0, 0, new Map([[0, 'Showed']]))
            assert.strictEqual(actual, 'Accept')
        })

        it('user event is Ignore when recommendation state is Showed with accept index does not match', function () {
            const actual = telemetryHelper.getSuggestionState(0, 1, new Map([[0, 'Showed']]))
            assert.strictEqual(actual, 'Ignore')
        })

        it('user event is Unseen when recommendation state is not Showed, is not Unseen when recommendation is showed', function () {
            const actual0 = telemetryHelper.getSuggestionState(0, 1, new Map([[1, 'Showed']]))
            assert.strictEqual(actual0, 'Unseen')
            const actual1 = telemetryHelper.getSuggestionState(1, 1, new Map([[1, 'Showed']]))
            assert.strictEqual(actual1, 'Accept')
        })

        it('user event is Filter when recommendation state is Filter', function () {
            const actual = telemetryHelper.getSuggestionState(0, 1, new Map([[0, 'Filter']]))
            assert.strictEqual(actual, 'Filter')
        })

        it('user event is Empty when recommendation state is Empty', function () {
            const actual = telemetryHelper.getSuggestionState(0, 1, new Map([[0, 'Empty']]))
            assert.strictEqual(actual, 'Empty')
        })
    })

    describe('recordUserDecisionTelemetry', function () {
        beforeEach(function () {
            resetCodeWhispererGlobalVariables()
        })

        afterEach(function () {
            CodeWhispererUserGroupSettings.instance.reset()
        })

        it('Should call telemetry record for each recommendations with proper arguments', async function () {
            CodeWhispererUserGroupSettings.instance.userGroup = CodeWhispererConstants.UserGroup.Classifier

            const telemetryHelper = new TelemetryHelper()
            const response = [{ content: "print('Hello')" }]
            const requestId = 'test_x'
            const sessionId = 'test_x'
            telemetryHelper.triggerType = 'AutoTrigger'
            const assertTelemetry = assertTelemetryCurried('codewhisperer_userDecision')
            const suggestionState = new Map<number, string>([[0, 'Showed']])
            const completionTypes = new Map<number, CodewhispererCompletionType>([[0, 'Line']])
            telemetryHelper.recordUserDecisionTelemetry(
                requestId,
                sessionId,
                response,
                0,
                0,
                completionTypes,
                suggestionState
            )
            assertTelemetry({
                codewhispererRequestId: 'test_x',
                codewhispererSessionId: 'test_x',
                codewhispererPaginationProgress: 0,
                codewhispererTriggerType: 'AutoTrigger',
                codewhispererSuggestionIndex: 0,
                codewhispererSuggestionState: 'Accept',
                codewhispererSuggestionReferenceCount: 0,
                codewhispererCompletionType: 'Line',
                codewhispererLanguage: 'python',
                codewhispererUserGroup: 'Classifier',
            })
        })
    })
})<|MERGE_RESOLUTION|>--- conflicted
+++ resolved
@@ -136,11 +136,7 @@
                 ])
             )
 
-<<<<<<< HEAD
-            sut.sendUserTriggerDecisionTelemetry('aFakeSessionId', aCompletion().content)
-=======
             sut.sendUserTriggerDecisionTelemetry('aFakeSessionId', aCompletion().content, 0)
->>>>>>> 4b574438
             const assertTelemetry = assertTelemetryCurried('codewhisperer_userTriggerDecision')
             assertTelemetry({
                 codewhispererSessionId: 'aFakeSessionId',
@@ -173,11 +169,7 @@
                 ])
             )
 
-<<<<<<< HEAD
-            sut.sendUserTriggerDecisionTelemetry('aFakeSessionId', aCompletion().content)
-=======
             sut.sendUserTriggerDecisionTelemetry('aFakeSessionId', aCompletion().content, 0)
->>>>>>> 4b574438
             const assertTelemetry = assertTelemetryCurried('codewhisperer_userTriggerDecision')
             assertTelemetry({
                 codewhispererSessionId: 'aFakeSessionId',
@@ -210,11 +202,7 @@
                 ])
             )
 
-<<<<<<< HEAD
-            sut.sendUserTriggerDecisionTelemetry('aFakeSessionId', aCompletion().content)
-=======
             sut.sendUserTriggerDecisionTelemetry('aFakeSessionId', aCompletion().content, 0)
->>>>>>> 4b574438
             const assertTelemetry = assertTelemetryCurried('codewhisperer_userTriggerDecision')
             assertTelemetry({
                 codewhispererSessionId: 'aFakeSessionId',

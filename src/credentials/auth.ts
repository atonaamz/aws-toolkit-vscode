/*!
 * Copyright 2022 Amazon.com, Inc. or its affiliates. All Rights Reserved.
 * SPDX-License-Identifier: Apache-2.0
 */

import globals from '../shared/extensionGlobals'

import * as nls from 'vscode-nls'
const localize = nls.loadMessageBundle()

import * as vscode from 'vscode'
import * as localizedText from '../shared/localizedText'
import { Credentials } from '@aws-sdk/types'
import { SsoAccessTokenProvider } from './sso/ssoAccessTokenProvider'
import { codicon, getIcon } from '../shared/icons'
import { Commands } from '../shared/vscode/commands2'
import { DataQuickPickItem, showQuickPick } from '../shared/ui/pickerPrompter'
import { isValidResponse } from '../shared/wizards/wizard'
import { CancellationError } from '../shared/utilities/timeoutUtils'
import { ToolkitError, UnknownError } from '../shared/errors'
import { getCache } from './sso/cache'
import { createFactoryFunction, Mutable } from '../shared/utilities/tsUtils'
import { SsoToken } from './sso/model'
import { SsoClient } from './sso/clients'
import { getLogger } from '../shared/logger'
import { CredentialsProviderManager } from './providers/credentialsProviderManager'
import { asString, CredentialsProvider, fromString } from './providers/credentials'
import { once } from '../shared/utilities/functionUtils'
import { getResourceFromTreeNode } from '../shared/treeview/utils'
import { Instance } from '../shared/utilities/typeConstructors'
import { TreeNode } from '../shared/treeview/resourceTreeDataProvider'
import { createInputBox } from '../shared/ui/inputPrompter'
import { CredentialsSettings } from './credentialsUtilities'
import { telemetry } from '../shared/telemetry/telemetry'
import { createCommonButtons, createExitButton, createHelpButton } from '../shared/ui/buttons'
import { getIdeProperties, isCloud9 } from '../shared/extensionUtilities'
<<<<<<< HEAD
import { Identity, validateConnection } from './identity'
=======
import { getCodeCatalystDevEnvId } from '../shared/vscode/env'
import { getConfigFilename } from './sharedCredentials'
import { authHelpUrl } from '../shared/constants'
>>>>>>> f16eab78

export const builderIdStartUrl = 'https://view.awsapps.com/start'
export const ssoScope = 'sso:account:access'
export const codecatalystScopes = ['codecatalyst:read_write']
export const ssoAccountAccessScopes = ['sso:account:access']
export const codewhispererScopes = ['codewhisperer:completions', 'codewhisperer:analysis']

export function createBuilderIdProfile(): SsoProfile & { readonly scopes: string[] } {
    return {
        type: 'sso',
        ssoRegion: 'us-east-1',
        startUrl: builderIdStartUrl,
        scopes: [...codecatalystScopes, ...codewhispererScopes],
    }
}

export function createSsoProfile(startUrl: string, region = 'us-east-1'): SsoProfile & { readonly scopes: string[] } {
    return {
        type: 'sso',
        startUrl,
        ssoRegion: region,
        scopes: codewhispererScopes,
    }
}

export function hasScopes(target: SsoConnection | SsoProfile, scopes: string[]): boolean {
    return scopes?.every(s => target.scopes?.includes(s))
}

export interface SsoConnection {
    readonly type: 'sso'
    readonly id: string
    readonly label: string
    readonly startUrl: string
    readonly scopes?: string[]

    /**
     * Retrieves a bearer token, refreshing or re-authenticating as-needed.
     *
     * This should be called for each new API request sent. It is up to the caller to
     * handle cases where the service rejects the token.
     */
    getToken(): Promise<Pick<SsoToken, 'accessToken' | 'expiresAt'>>
}

export interface IamConnection {
    readonly type: 'iam'
    // Currently equivalent to a serialized `CredentialId`
    // This may change in the future after refactoring legacy implementations
    readonly id: string
    readonly label: string
    getCredentials(): Promise<Credentials>
}

export type Connection = IamConnection | SsoConnection

export interface SsoProfile {
    readonly type: 'sso'
    readonly ssoRegion: string
    readonly startUrl: string
    readonly scopes?: string[]
}

export interface IamProfile {
    readonly type: 'iam'
    readonly name: string
    readonly region?: string
}

// Placeholder type.
// Would be expanded over time to support
// https://docs.aws.amazon.com/cli/latest/userguide/cli-configure-profiles.html
type Profile = IamProfile | SsoProfile

interface AuthService {
    /**
     * Lists all connections known to the Toolkit.
     */
    listConnections(): Promise<Connection[]>

    /**
     * Creates a new connection using a profile.
     *
     * This will fail if the profile does not result in a valid connection.
     */
    createConnection(profile: Profile): Promise<Connection>

    /**
     * Deletes the connection, removing all associated stateful resources.
     */
    deleteConnection(connection: Pick<Connection, 'id'>): void

    /**
     * Retrieves a connection from an id if it exists.
     *
     * A connection id can be persisted and then later used to restore a previous connection.
     * The caller is expected to handle the case where the connection no longer exists.
     */
    getConnection(connection: Pick<Connection, 'id'>): Promise<Connection | undefined>
}

interface ConnectionManager {
    /**
     * The 'global' connection currently in use by the Toolkit.
     *
     * Connections can still be used even if they are not the active connection.
     */
    readonly activeConnection: Connection | undefined
    readonly onDidChangeActiveConnection: vscode.Event<Connection | undefined>

    /**
     * Changes the current 'active' connection used by the Toolkit.
     */
    useConnection(connection: Pick<Connection, 'id'>): Promise<Connection>
}

interface ProfileMetadata {
    /**
     * Labels are used for anything UI related when present.
     */
    readonly label?: string

    /**
     * Used to differentiate various edge-cases that are based off state or state transitions:
     * * `unauthenticated` -> try to login
     * * `valid` -> `invalid` -> notify that the credentials are invalid, prompt to login again
     * * `invalid` -> `invalid` -> immediately throw to stop the user from being spammed
     */
    readonly connectionState: 'valid' | 'invalid' | 'unauthenticated' | 'authenticating'

    readonly identity?: Identity
}

// Difference between "Connection" vs. "Profile":
// * Profile - A stateless configuration that describes how to get credentials
// * Connection - A stateful entity that can produce credentials for a specific target
//
// Connections are very similar to credential providers used in existing logic. The distinction
// is that connections are (ideally) identity-orientated whereas credential providers are not.

type StoredProfile<T extends Profile = Profile> = T & { readonly metadata: ProfileMetadata }

export class ProfileStore {
    public constructor(private readonly memento: vscode.Memento) {}

    public getProfile(id: string): StoredProfile | undefined {
        return this.getData()[id]
    }

    public getProfileOrThrow(id: string): StoredProfile {
        const profile = this.getProfile(id)
        if (profile === undefined) {
            throw new Error(`Profile does not exist: ${id}`)
        }

        return profile
    }

    public listProfiles(): [id: string, profile: StoredProfile][] {
        return Object.entries(this.getData())
    }

    public async addProfile(id: string, profile: SsoProfile): Promise<StoredProfile<SsoProfile>>
    public async addProfile(id: string, profile: IamProfile): Promise<StoredProfile<IamProfile>>
    public async addProfile(id: string, profile: Profile): Promise<StoredProfile> {
        if (this.getProfile(id) !== undefined) {
            throw new Error(`Profile already exists: ${id}`)
        }

        return this.putProfile(id, this.initMetadata(profile))
    }

    public async updateProfile(id: string, metadata: Partial<ProfileMetadata>): Promise<StoredProfile> {
        const profile = this.getProfileOrThrow(id)

        return this.putProfile(id, { ...profile, metadata: { ...profile.metadata, ...metadata } })
    }

    public async deleteProfile(id: string): Promise<void> {
        const data = this.getData()
        delete (data as Mutable<typeof data>)[id]

        await this.updateData(data)
    }

    public getCurrentProfileId(): string | undefined {
        return this.memento.get<string>('auth.currentProfileId')
    }

    public async setCurrentProfileId(id: string | undefined): Promise<void> {
        await this.memento.update('auth.currentProfileId', id)
    }

    private getData() {
        return this.memento.get<{ readonly [id: string]: StoredProfile }>('auth.profiles', {})
    }

    private async updateData(state: { readonly [id: string]: StoredProfile | undefined }) {
        await this.memento.update('auth.profiles', state)
    }

    private async putProfile(id: string, profile: StoredProfile) {
        await this.updateData({ ...this.getData(), [id]: profile })

        return profile
    }

    private initMetadata(profile: Profile): StoredProfile {
        return {
            ...profile,
            metadata: {
                connectionState: 'unauthenticated',
            },
        }
    }
}

async function loadIamProfilesIntoStore(store: ProfileStore, manager: CredentialsProviderManager) {
    const providers = await manager.getAllCredentialsProviders()
    for (const [id, profile] of store.listProfiles()) {
        if (profile.type === 'iam' && !providers.find(p => id === asString(p.getCredentialsId()))) {
            await store.deleteProfile(id)
        }
    }
    for (const provider of providers) {
        const id = asString(provider.getCredentialsId())
        if (store.getProfile(id) === undefined) {
            await store.addProfile(id, {
                type: 'iam',
                region: provider.getDefaultRegion(),
                name: provider.getCredentialsId().credentialTypeId,
            })
        }
    }
}

function keyedDebounce<T, U extends any[], K extends string = string>(
    fn: (key: K, ...args: U) => Promise<T>
): typeof fn {
    const pending = new Map<K, Promise<T>>()

    return (key, ...args) => {
        if (pending.has(key)) {
            return pending.get(key)!
        }

        const promise = fn(key, ...args).finally(() => pending.delete(key))
        pending.set(key, promise)

        return promise
    }
}

// TODO: replace this with `idToken` when available
export function getSsoProfileKey(profile: Pick<SsoProfile, 'startUrl' | 'scopes'>): string {
    const scopesFragment = profile.scopes ? `?scopes=${profile.scopes.sort()}` : ''

    return `${profile.startUrl}${scopesFragment}`
}

function sortProfilesByScope(profiles: StoredProfile<Profile>[]): StoredProfile<SsoProfile>[] {
    return profiles
        .filter((c): c is StoredProfile<SsoProfile> => c.type === 'sso')
        .sort((a, b) => (a.scopes?.length ?? 0) - (b.scopes?.length ?? 0))
}

// The true connection state can only be known after trying to use the connection
// So it is not exposed on the `Connection` interface
type StatefulConnection = Connection & { readonly state: ProfileMetadata['connectionState'] }

export class Auth implements AuthService, ConnectionManager {
    private readonly ssoCache = getCache()
    private readonly onDidChangeActiveConnectionEmitter = new vscode.EventEmitter<StatefulConnection | undefined>()
    public readonly onDidChangeActiveConnection = this.onDidChangeActiveConnectionEmitter.event

    public constructor(
        private readonly store: ProfileStore,
        private readonly createTokenProvider = createFactoryFunction(SsoAccessTokenProvider),
        private readonly iamProfileProvider = CredentialsProviderManager.getInstance(),
        private readonly credentialsStore = globals.credentialsStore
    ) {}

    #activeConnection: Mutable<StatefulConnection> | undefined
    public get activeConnection(): StatefulConnection | undefined {
        return this.#activeConnection
    }

    public get hasConnections() {
        return this.store.listProfiles().length !== 0
    }

    public async restorePreviousSession(): Promise<Connection | undefined> {
        const id = this.store.getCurrentProfileId()
        if (id === undefined) {
            return
        }

        try {
            return await this.useConnection({ id })
        } catch (err) {
            getLogger().warn(`auth: failed to restore previous session: %s`, err)
        }
    }

    public async reauthenticate({ id }: Pick<Connection, 'id'>): Promise<Connection> {
        const profile = this.store.getProfileOrThrow(id)
        if (profile.type === 'sso') {
            const provider = this.getTokenProvider(id, profile)
            await this.authenticate(id, () => provider.createToken())

            return this.getSsoConnection(id, profile)
        } else {
            const provider = await this.getCredentialsProvider(id)
            await this.authenticate(id, () => this.createCachedCredentials(provider))

            return this.getIamConnection(id, provider)
        }
    }

    public async useConnection({ id }: Pick<SsoConnection, 'id'>): Promise<SsoConnection>
    public async useConnection({ id }: Pick<Connection, 'id'>): Promise<Connection>
    public async useConnection({ id }: Pick<Connection, 'id'>): Promise<Connection> {
        const profile = this.store.getProfile(id)
        if (profile === undefined) {
            throw new Error(`Connection does not exist: ${id}`)
        }

        const validated = await this.validateConnection(id, profile)
        const conn =
            validated.type === 'sso'
                ? this.getSsoConnection(id, validated)
                : this.getIamConnection(id, await this.getCredentialsProvider(id))

        this.#activeConnection = conn
        this.onDidChangeActiveConnectionEmitter.fire(conn)
        await this.store.setCurrentProfileId(id)

        return conn
    }

    public async logout(): Promise<void> {
        if (this.activeConnection === undefined) {
            return
        }

        await this.store.setCurrentProfileId(undefined)
        await this.invalidateConnection(this.activeConnection.id)
        this.#activeConnection = undefined
        this.onDidChangeActiveConnectionEmitter.fire(undefined)
    }

    public async listConnections(): Promise<Connection[]> {
        await loadIamProfilesIntoStore(this.store, this.iamProfileProvider)

        const connections = await Promise.all(
            this.store.listProfiles().map(async ([id, profile]) => {
                if (profile.type === 'sso') {
                    return this.getSsoConnection(id, profile)
                } else {
                    return this.getIamConnection(id, await this.getCredentialsProvider(id))
                }
            })
        )

        return connections
    }

    public async createConnection(profile: SsoProfile): Promise<SsoConnection>
    public async createConnection(profile: Profile): Promise<Connection> {
        if (profile.type === 'iam') {
            throw new Error('Creating IAM connections is not supported')
        }

        // XXX: Scoped connections must be shared as a workaround
        const startUrl = profile.startUrl
        if (profile.scopes) {
            const sharedProfile = sortProfilesByScope(this.store.listProfiles().map(p => p[1])).find(
                p => p.startUrl === startUrl
            )
            const scopes = Array.from(new Set([...profile.scopes, ...(sharedProfile?.scopes ?? [])]))
            profile = sharedProfile ? { ...profile, scopes } : profile
        }

        // XXX: `id` should be based off the resolved `idToken`, _not_ the source profile
        const id = getSsoProfileKey(profile)
        const tokenProvider = this.getTokenProvider(id, {
            ...profile,
            metadata: { connectionState: 'unauthenticated' },
        })

        try {
            ;(await tokenProvider.getToken()) ?? (await tokenProvider.createToken())
            const storedProfile = await this.store.addProfile(id, profile)
            await this.updateConnectionState(id, 'valid')

            return this.getSsoConnection(id, storedProfile)
        } catch (err) {
            await this.store.deleteProfile(id)
            throw err
        }
    }

    public async deleteConnection(connection: Pick<Connection, 'id'>): Promise<void> {
        if (connection.id === this.#activeConnection?.id) {
            await this.logout()
        } else {
            await this.invalidateConnection(connection.id)
        }

        await this.store.deleteProfile(connection.id)
    }

    public async getConnection(connection: Pick<Connection, 'id'>): Promise<Connection | undefined> {
        const connections = await this.listConnections()

        return connections.find(c => c.id === connection.id)
    }

    public getConnectionState(connection: Pick<Connection, 'id'>): StatefulConnection['state'] | undefined {
        return this.store.getProfile(connection.id)?.metadata.connectionState
    }

    /**
     * Attempts to remove all auth state related to the connection.
     *
     * For SSO, this involves an API call to clear server-side state. The call happens
     * before the local token(s) are cleared as they are needed in the request.
     */
    private async invalidateConnection(id: Connection['id']) {
        const profile = this.store.getProfileOrThrow(id)

        if (profile.type === 'sso') {
            const provider = this.getTokenProvider(id, profile)
            const client = SsoClient.create(profile.ssoRegion, provider)

            // TODO: this seems to fail on the backend for scoped tokens
            await client.logout().catch(err => {
                const name = profile.metadata.label ?? id
                getLogger().warn(`auth: failed to logout of connection "${name}": %s`, err)
            })

            return provider.invalidate()
        } else if (profile.type === 'iam') {
            this.credentialsStore.invalidateCredentials(fromString(id))
        }
    }

    private async updateConnectionState(id: Connection['id'], connectionState: ProfileMetadata['connectionState']) {
        const oldProfile = this.store.getProfileOrThrow(id)
        if (oldProfile.metadata.connectionState === connectionState) {
            return oldProfile
        }

        const profile = await this.store.updateProfile(id, { connectionState })
        if (this.#activeConnection?.id === id) {
            this.#activeConnection.state = connectionState
            this.onDidChangeActiveConnectionEmitter.fire(this.#activeConnection)
        }

        return profile
    }

    private async validateConnection<T extends Profile>(id: Connection['id'], profile: StoredProfile<T>) {
        if (profile.type === 'sso') {
            const provider = this.getTokenProvider(id, profile)
            if ((await provider.getToken()) === undefined) {
                return this.updateConnectionState(id, 'invalid')
            } else {
                return this.updateConnectionState(id, 'valid')
            }
        } else {
            const provider = await this.getCredentialsProvider(id)
            try {
                const credentials = await this.getCachedCredentials(provider)
                if (credentials !== undefined) {
                    return this.updateConnectionState(id, 'valid')
                } else if ((await provider.canAutoConnect()) === true) {
                    await this.authenticate(id, () => this.createCachedCredentials(provider))

                    return this.store.getProfileOrThrow(id)
                } else {
                    return this.updateConnectionState(id, 'invalid')
                }
            } catch {
                return this.updateConnectionState(id, 'invalid')
            }
        }
    }

    public getDefaultRegion(conn: Pick<Connection, 'id'> | undefined = this.activeConnection): string | undefined {
        if (!conn) {
            return
        }

        const profile = this.store.getProfileOrThrow(conn.id)
        if (profile.type === 'sso') {
            return profile.ssoRegion
        } else if (profile.type === 'iam') {
            return profile.region
        }
    }

    public getAccountId(conn: Pick<Connection, 'id'> | undefined = this.activeConnection): string | undefined {
        if (!conn) {
            return
        }

        const profile = this.store.getProfileOrThrow(conn.id)
        const identity = profile.metadata.identity

        if (identity?.source === 'sts') {
            return identity.Account
        }
    }

    private async getCredentialsProvider(id: Connection['id']) {
        const provider = await this.iamProfileProvider.getCredentialsProvider(fromString(id))
        if (provider === undefined) {
            throw new Error(`Credentials provider "${id}" not found`)
        }

        return provider
    }

    // XXX: always read from the same location in a dev environment
    private getSsoSessionName = once(() => {
        try {
            const configFile = getConfigFilename()
            const contents: string = require('fs').readFileSync(configFile, 'utf-8')
            const identifier = contents.match(/\[sso\-session (.*)\]/)?.[1]
            if (!identifier) {
                throw new ToolkitError('No sso-session name found in ~/.aws/config', { code: 'NoSsoSessionName' })
            }

            return identifier
        } catch (err) {
            const defaultName = 'codecatalyst'
            getLogger().warn(`auth: unable to get an sso session name, defaulting to "${defaultName}": %s`, err)

            return defaultName
        }
    })

    private getTokenProvider(id: Connection['id'], profile: StoredProfile<SsoProfile>) {
        const shouldUseSoftwareStatement =
            getCodeCatalystDevEnvId() !== undefined && profile.startUrl === builderIdStartUrl

        const tokenIdentifier = shouldUseSoftwareStatement ? this.getSsoSessionName() : id

        return this.createTokenProvider(
            {
                identifier: tokenIdentifier,
                startUrl: profile.startUrl,
                scopes: profile.scopes,
                region: profile.ssoRegion,
            },
            this.ssoCache
        )
    }

    private getIamConnection(id: Connection['id'], provider: CredentialsProvider): IamConnection & StatefulConnection {
        const profile = this.store.getProfileOrThrow(id)

        return {
            id,
            type: 'iam',
            state: profile.metadata.connectionState,
            label: profile.metadata.label ?? id,
            getCredentials: () => this.debouncedGetCredentials(id, provider),
        }
    }

    private getSsoConnection(
        id: Connection['id'],
        profile: StoredProfile<SsoProfile>
    ): SsoConnection & StatefulConnection {
        const provider = this.getTokenProvider(id, profile)
        const truncatedUrl = profile.startUrl.match(/https?:\/\/(.*)\.awsapps\.com\/start/)?.[1] ?? profile.startUrl
        const label =
            profile.startUrl === builderIdStartUrl ? 'AWS Builder ID' : `IAM Identity Center (${truncatedUrl})`

        return {
            id,
            type: profile.type,
            scopes: profile.scopes,
            startUrl: profile.startUrl,
            state: profile.metadata.connectionState,
            label: profile.metadata?.label ?? label,
            getToken: () => this.debouncedGetToken(id, provider),
        }
    }

    private async authenticate<T>(id: Connection['id'], callback: () => Promise<T>): Promise<T> {
        await this.updateConnectionState(id, 'authenticating')

        try {
            const result = await callback()
            await this.updateConnectionState(id, 'valid')

            return result
        } catch (err) {
            await this.updateConnectionState(id, 'invalid')
            throw err
        }
    }

    private async createCachedCredentials(provider: CredentialsProvider) {
        const providerId = provider.getCredentialsId()
        this.credentialsStore.invalidateCredentials(providerId)
        const { credentials } = await this.credentialsStore.upsertCredentials(providerId, provider)
        const identity = await validateConnection(credentials, provider.getDefaultRegion())
        await this.store.updateProfile(asString(providerId), { identity })

        return credentials
    }

    private async getCachedCredentials(provider: CredentialsProvider) {
        const creds = await this.credentialsStore.getCredentials(provider.getCredentialsId())
        if (creds !== undefined && creds.credentialsHashCode === provider.getHashCode()) {
            return creds.credentials
        }
    }

    private readonly debouncedGetToken = keyedDebounce(Auth.prototype.getToken.bind(this))
    private async getToken(id: Connection['id'], provider: SsoAccessTokenProvider): Promise<SsoToken> {
        const token = await provider.getToken()

        return token ?? this.handleInvalidCredentials(id, () => provider.createToken())
    }

    private readonly debouncedGetCredentials = keyedDebounce(Auth.prototype.getCredentials.bind(this))
    private async getCredentials(id: Connection['id'], provider: CredentialsProvider): Promise<Credentials> {
        const credentials = await this.getCachedCredentials(provider)
        if (credentials !== undefined) {
            return credentials
        } else if ((await provider.canAutoConnect()) === true) {
            return this.createCachedCredentials(provider)
        } else {
            return this.handleInvalidCredentials(id, () => this.createCachedCredentials(provider))
        }
    }

    private async handleInvalidCredentials<T>(id: Connection['id'], refresh: () => Promise<T>): Promise<T> {
        const previousState = this.store.getProfile(id)?.metadata.connectionState
        await this.updateConnectionState(id, 'invalid')

        if (previousState === 'invalid') {
            throw new ToolkitError('Connection is invalid or expired. Try logging in again.', {
                code: 'InvalidConnection',
            })
        }

        if (previousState === 'valid') {
            const message = localize('aws.auth.invalidConnection', 'Connection is invalid or expired, login again?')
            const resp = await vscode.window.showInformationMessage(message, localizedText.yes, localizedText.no)
            if (resp !== localizedText.yes) {
                throw new ToolkitError('User cancelled login', {
                    cancelled: true,
                    code: 'InvalidConnection',
                })
            }
        }

        return this.authenticate(id, refresh)
    }

    public readonly tryAutoConnect = once(async () => {
        if (this.activeConnection !== undefined) {
            return
        }

        // Use the environment token if available
        if (getCodeCatalystDevEnvId() !== undefined) {
            const profile = createBuilderIdProfile()
            const key = getSsoProfileKey(profile)
            if (this.store.getProfile(key) === undefined) {
                await this.store.addProfile(key, profile)
            }
            await this.store.setCurrentProfileId(key)
        }

        const conn = await this.restorePreviousSession()
        if (conn !== undefined) {
            return
        }

        const defaultProfileId = asString({ credentialSource: 'profile', credentialTypeId: 'default' })
        const ec2ProfileId = asString({ credentialSource: 'ec2', credentialTypeId: 'instance' })
        const ecsProfileId = asString({ credentialSource: 'ecs', credentialTypeId: 'instance' })
        const legacyProfile = new CredentialsSettings().get('profile', defaultProfileId) || defaultProfileId
        const tryConnection = async (id: string) => {
            try {
                await this.useConnection({ id })
                return true
            } catch (err) {
                getLogger().warn(`auth: failed to auto-connect using "${id}": %s`, err)
                return false
            }
        }

        await loadIamProfilesIntoStore(this.store, this.iamProfileProvider)
        for (const id of [ec2ProfileId, ecsProfileId, legacyProfile]) {
            if ((await tryConnection(id)) === true) {
                getLogger().info(`auth: automatically connected with "${id}"`)
                // Removes the setting from the UI
                if (id === legacyProfile) {
                    new CredentialsSettings().delete('profile')
                }
            }
        }
    })

    static #instance: Auth | undefined
    public static get instance() {
        return (this.#instance ??= new Auth(new ProfileStore(globals.context.globalState)))
    }
}

const getConnectionIcon = (conn: Connection) =>
    conn.type === 'sso' ? getIcon('vscode-account') : getIcon('vscode-key')

function toPickerItem(conn: Connection) {
    const label = codicon`${getConnectionIcon(conn)} ${conn.label}`
    const descPrefix = conn.type === 'iam' ? 'IAM Credential' : undefined
    const descSuffix = conn.id.startsWith('profile:')
        ? 'configured locally (~/.aws/config)'
        : 'sourced from the environment'

    return {
        label,
        data: conn,
        description: descPrefix !== undefined ? `${descPrefix}, ${descSuffix}` : undefined,
    }
}

export async function promptForConnection(auth: Auth, type?: 'iam' | 'sso') {
    const addNewConnection = {
        label: codicon`${getIcon('vscode-plus')} Add New Connection`,
        data: 'addNewConnection' as const,
    }

    const editCredentials = {
        label: codicon`${getIcon('vscode-pencil')} Edit Credentials`,
        data: 'editCredentials' as const,
    }

    const items = (async function () {
        // TODO: list linked connections
        const connections = await auth.listConnections()
        connections.sort((a, b) => (a.type === 'sso' ? -1 : b.type === 'sso' ? 1 : a.label.localeCompare(b.label)))
        const filtered = type !== undefined ? connections.filter(c => c.type === type) : connections
        const items = [...filtered.map(toPickerItem), addNewConnection]
        const canShowEdit = connections.filter(isIamConnection).filter(c => c.label.startsWith('profile')).length > 0

        return canShowEdit ? [...items, editCredentials] : items
    })()

    const placeholder =
        type === 'iam'
            ? localize('aws.auth.promptConnection.iam.placeholder', 'Select an IAM credential')
            : localize('aws.auth.promptConnection.all.placeholder', 'Select a connection')

    const resp = await showQuickPick<Connection | 'addNewConnection' | 'editCredentials'>(items, {
        placeholder,
        title: localize('aws.auth.promptConnection.title', 'Switch Connection'),
        buttons: createCommonButtons(),
    })

    if (!isValidResponse(resp)) {
        throw new CancellationError('user')
    }

    if (resp === 'addNewConnection') {
        return addConnection.execute()
    }

    if (resp === 'editCredentials') {
        return globals.awsContextCommands.onCommandEditCredentials()
    }

    return resp
}

export async function promptAndUseConnection(...[auth, type]: Parameters<typeof promptForConnection>) {
    return telemetry.aws_setCredentials.run(async span => {
        const resp = await promptForConnection(auth, type)
        if (!resp) {
            throw new CancellationError('user')
        }

        await auth.useConnection(resp)
    })
}

const switchConnections = Commands.register('aws.auth.switchConnections', (auth: Auth | unknown) => {
    telemetry.ui_click.emit({ elementId: 'devtools_connectToAws' })

    if (auth instanceof Auth) {
        return promptAndUseConnection(auth)
    } else {
        return promptAndUseConnection(getResourceFromTreeNode(auth, Instance(Auth)))
    }
})

async function signout(auth: Auth) {
    const conn = auth.activeConnection

    if (conn?.type === 'sso') {
        // TODO: does deleting the connection make sense UX-wise?
        // this makes it disappear from the list of available connections
        await auth.deleteConnection(conn)

        const iamConnections = (await auth.listConnections()).filter(c => c.type === 'iam')
        const fallbackConn = iamConnections.find(c => c.id === 'profile:default') ?? iamConnections[0]
        if (fallbackConn !== undefined) {
            await auth.useConnection(fallbackConn)
        }
    } else {
        await auth.logout()

        const fallbackConn = (await auth.listConnections()).find(c => c.type === 'sso')
        if (fallbackConn !== undefined) {
            await auth.useConnection(fallbackConn)
        }
    }
}

export const createBuilderIdItem = () =>
    ({
        label: codicon`${getIcon('vscode-person')} ${localize(
            'aws.auth.builderIdItem.label',
            'Use a personal email to sign up and sign in with AWS Builder ID'
        )}`,
        data: 'builderId',
        onClick: () => telemetry.ui_click.emit({ elementId: 'connection_optionBuilderID' }),
        detail: 'AWS Builder ID is a new, personal profile for builders.', // TODO: need a "Learn more" button ?
    } as DataQuickPickItem<'builderId'>)

export const createSsoItem = () =>
    ({
        label: codicon`${getIcon('vscode-organization')} ${localize(
            'aws.auth.ssoItem.label',
            'Connect using {0} IAM Identity Center',
            getIdeProperties().company
        )}`,
        data: 'sso',
        onClick: () => telemetry.ui_click.emit({ elementId: 'connection_optionSSO' }),
        detail: "Sign in to your company's IAM Identity Center access portal login page.",
    } as DataQuickPickItem<'sso'>)

export const createIamItem = () =>
    ({
        label: codicon`${getIcon('vscode-key')} ${localize('aws.auth.iamItem.label', 'Use IAM Credentials')}`,
        data: 'iam',
        onClick: () => telemetry.ui_click.emit({ elementId: 'connection_optionIAM' }),
        detail: 'Activates working with resources in the Explorer. Not supported by CodeWhisperer. Requires an access key ID and secret access key.',
    } as DataQuickPickItem<'iam'>)

export const isIamConnection = (conn?: Connection): conn is IamConnection => conn?.type === 'iam'
export const isSsoConnection = (conn?: Connection): conn is SsoConnection => conn?.type === 'sso'
export const isBuilderIdConnection = (conn?: Connection): conn is SsoConnection =>
    isSsoConnection(conn) && conn.startUrl === builderIdStartUrl

export async function createStartUrlPrompter(title: string, ignoreScopes = true) {
    const existingConnections = (await Auth.instance.listConnections()).filter(isSsoConnection)
    const requiredScopes = createSsoProfile('').scopes

    function validateSsoUrl(url: string) {
        if (!url.match(/^(http|https):\/\//i)) {
            return 'URLs must start with http:// or https://. Example: https://d-xxxxxxxxxx.awsapps.com/start'
        }

        try {
            const uri = vscode.Uri.parse(url, true)
            const isSameAuthority = (a: vscode.Uri, b: vscode.Uri) =>
                a.authority.toLowerCase() === b.authority.toLowerCase()
            const oldConn = existingConnections.find(conn => isSameAuthority(vscode.Uri.parse(conn.startUrl), uri))

            if (oldConn && (ignoreScopes || hasScopes(oldConn, requiredScopes))) {
                return 'A connection for this start URL already exists. Sign out before creating a new one.'
            }
        } catch (err) {
            return `URL is malformed: ${UnknownError.cast(err).message}`
        }
    }

    return createInputBox({
        title: `${title}: Enter Start URL`,
        placeholder: "Enter start URL for your organization's IAM Identity Center",
        buttons: [createHelpButton(), createExitButton()],
        validateInput: validateSsoUrl,
    })
}

export async function createBuilderIdConnection(auth: Auth) {
    const newProfile = createBuilderIdProfile()
    const existingConn = (await auth.listConnections()).find(isBuilderIdConnection)
    if (existingConn && !hasScopes(existingConn, newProfile.scopes)) {
        return migrateBuilderId(auth, existingConn, newProfile)
    }

    return existingConn ?? (await auth.createConnection(newProfile))
}

Commands.register('aws.auth.help', async () => {
    vscode.env.openExternal(vscode.Uri.parse(authHelpUrl))
    telemetry.aws_help.emit()
})
Commands.register('aws.auth.signout', () => {
    telemetry.ui_click.emit({ elementId: 'devtools_signout' })

    return signout(Auth.instance)
})

// XXX: right now users can only have 1 builder id connection, so de-dupe
// This logic can be removed or re-purposed once we have access to identities
async function migrateBuilderId(auth: Auth, existingConn: SsoConnection, newProfile: SsoProfile) {
    const newConn = await auth.createConnection(newProfile)
    const shouldUseConnection = auth.activeConnection?.id === existingConn.id
    await auth.deleteConnection(existingConn).catch(err => {
        getLogger().warn(`auth: failed to remove old connection "${existingConn.id}": %s`, err)
    })

    if (shouldUseConnection) {
        return auth.useConnection(newConn)
    }

    return newConn
}

const addConnection = Commands.register('aws.auth.addConnection', async () => {
    const c9IamItem = createIamItem()
    c9IamItem.detail =
        'Activates working with resources in the Explorer. Requires an access key ID and secret access key.'
    const items = isCloud9() ? [createSsoItem(), c9IamItem] : [createBuilderIdItem(), createSsoItem(), createIamItem()]

    const resp = await showQuickPick(items, {
        title: localize('aws.auth.addConnection.title', 'Add a Connection to {0}', getIdeProperties().company),
        placeholder: localize('aws.auth.addConnection.placeholder', 'Select a connection option'),
        buttons: createCommonButtons() as vscode.QuickInputButton[],
    })
    if (!isValidResponse(resp)) {
        telemetry.ui_click.emit({ elementId: 'connection_optionescapecancel' })
        throw new CancellationError('user')
    }

    switch (resp) {
        case 'iam':
            return await globals.awsContextCommands.onCommandCreateCredentialsProfile()
        case 'sso': {
            const startUrlPrompter = await createStartUrlPrompter('IAM Identity Center')
            const startUrl = await startUrlPrompter.prompt()
            if (!isValidResponse(startUrl)) {
                throw new CancellationError('user')
            }

            telemetry.ui_click.emit({ elementId: 'connection_startUrl' })

            const conn = await Auth.instance.createConnection(createSsoProfile(startUrl))
            return Auth.instance.useConnection(conn)
        }
        case 'builderId': {
            return createBuilderIdConnection(Auth.instance)
        }
    }
})

const reauth = Commands.register('_aws.auth.reauthenticate', async (auth: Auth, conn: Connection) => {
    try {
        await auth.reauthenticate(conn)
    } catch (err) {
        throw ToolkitError.chain(err, 'Unable to authenticate connection')
    }
})

// Used to decouple from the `Commands` implementation
Commands.register('_aws.auth.autoConnect', () => Auth.instance.tryAutoConnect())

export const useIamCredentials = Commands.register('_aws.auth.useIamCredentials', (auth: Auth) => {
    telemetry.ui_click.emit({ elementId: 'explorer_IAMselect_VSCode' })

    return promptAndUseConnection(auth, 'iam')
})

// Legacy commands
export const login = Commands.register('aws.login', async (auth: Auth = Auth.instance) => {
    const connections = await auth.listConnections()
    if (connections.length === 0) {
        return addConnection.execute()
    } else {
        return switchConnections.execute(auth)
    }
})
Commands.register('aws.logout', () => signout(Auth.instance))
Commands.register('aws.credentials.edit', () => globals.awsContextCommands.onCommandEditCredentials())
Commands.register('aws.credentials.profile.create', async () => {
    try {
        await globals.awsContextCommands.onCommandCreateCredentialsProfile()
    } finally {
        telemetry.aws_createCredentials.emit()
    }
})

function mapEventType<T, U = void>(event: vscode.Event<T>, fn?: (val: T) => U): vscode.Event<U> {
    const emitter = new vscode.EventEmitter<U>()
    event(val => (fn ? emitter.fire(fn(val)) : emitter.fire(undefined as U)))

    return emitter.event
}

export class AuthNode implements TreeNode<Auth> {
    public readonly id = 'auth'
    public readonly onDidChangeTreeItem = mapEventType(this.resource.onDidChangeActiveConnection)

    public constructor(public readonly resource: Auth) {}

    public getTreeItem() {
        // Calling this here is robust but `TreeShim` must be instantiated lazily to stop side-effects
        this.resource.tryAutoConnect()

        if (!this.resource.hasConnections) {
            const item = new vscode.TreeItem(`Connect to ${getIdeProperties().company} to Get Started...`)
            item.command = addConnection.build().asCommand({ title: 'Add Connection' })

            return item
        }

        const conn = this.resource.activeConnection
        const itemLabel =
            conn?.label !== undefined
                ? localize('aws.auth.node.connected', `Connected with {0}`, conn.label)
                : localize('aws.auth.node.selectConnection', 'Select a connection...')

        const item = new vscode.TreeItem(itemLabel)
        item.contextValue = 'awsAuthNode'

        if (conn !== undefined && conn.state !== 'valid') {
            item.iconPath = getIcon('vscode-error')
            if (conn.state === 'authenticating') {
                this.setDescription(item, 'authenticating...')
            } else {
                this.setDescription(item, 'expired or invalid, click to authenticate')
                item.command = reauth.build(this.resource, conn).asCommand({ title: 'Reauthenticate' })
            }
        } else {
            item.command = switchConnections.build(this.resource).asCommand({ title: 'Login' })
            item.iconPath = conn !== undefined ? getConnectionIcon(conn) : undefined
        }

        return item
    }

    private setDescription(item: vscode.TreeItem, text: string) {
        if (isCloud9()) {
            item.tooltip = item.tooltip ?? text
        } else {
            item.description = text
        }
    }
}<|MERGE_RESOLUTION|>--- conflicted
+++ resolved
@@ -34,13 +34,10 @@
 import { telemetry } from '../shared/telemetry/telemetry'
 import { createCommonButtons, createExitButton, createHelpButton } from '../shared/ui/buttons'
 import { getIdeProperties, isCloud9 } from '../shared/extensionUtilities'
-<<<<<<< HEAD
 import { Identity, validateConnection } from './identity'
-=======
 import { getCodeCatalystDevEnvId } from '../shared/vscode/env'
 import { getConfigFilename } from './sharedCredentials'
 import { authHelpUrl } from '../shared/constants'
->>>>>>> f16eab78
 
 export const builderIdStartUrl = 'https://view.awsapps.com/start'
 export const ssoScope = 'sso:account:access'

/*!
 * Copyright Amazon.com, Inc. or its affiliates. All Rights Reserved.
 * SPDX-License-Identifier: Apache-2.0
 */
import { ExtContext } from '../shared/extensions'
import { Commands } from '../shared/vscode/commands2'
import { telemetry } from '../shared/telemetry/telemetry'
import { Ec2Node } from './explorer/ec2ParentNode'
import { openRemoteConnection, openTerminal, startInstance } from './commands'

export async function activate(ctx: ExtContext): Promise<void> {
    ctx.extensionContext.subscriptions.push(
        Commands.register('aws.ec2.openTerminal', async (node?: Ec2Node) => {
            await telemetry.ec2_connectToInstance.run(async span => {
                span.record({ ec2ConnectionType: 'ssm' })
                await (node ? openTerminal(node) : openTerminal(node))
            })
        }),

        Commands.register('aws.ec2.openRemoteConnection', async (node?: Ec2Node) => {
<<<<<<< HEAD
            await (node ? openRemoteConnection(node) : openTerminal(node))
        }),

        Commands.register('aws.ec2.startInstance', async (node?: Ec2Node) => {
            await (node ? startInstance(node) : startInstance(node))
=======
            await (node ? openRemoteConnection(node) : openRemoteConnection(node))
>>>>>>> 2cbb7238
        })
    )
}<|MERGE_RESOLUTION|>--- conflicted
+++ resolved
@@ -18,15 +18,11 @@
         }),
 
         Commands.register('aws.ec2.openRemoteConnection', async (node?: Ec2Node) => {
-<<<<<<< HEAD
-            await (node ? openRemoteConnection(node) : openTerminal(node))
+            await (node ? openRemoteConnection(node) : openRemoteConnection(node))
         }),
 
         Commands.register('aws.ec2.startInstance', async (node?: Ec2Node) => {
             await (node ? startInstance(node) : startInstance(node))
-=======
-            await (node ? openRemoteConnection(node) : openRemoteConnection(node))
->>>>>>> 2cbb7238
         })
     )
 }
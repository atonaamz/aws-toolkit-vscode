--- conflicted
+++ resolved
@@ -5,22 +5,17 @@
 import { ExtContext } from '../shared/extensions'
 import { Commands } from '../shared/vscode/commands2'
 import { telemetry } from '../shared/telemetry/telemetry'
-<<<<<<< HEAD
+import { Ec2InstanceNode } from './explorer/ec2InstanceNode'
+import { copyTextCommand } from '../awsexplorer/commands/copyText'
 import { Ec2Node } from './explorer/ec2ParentNode'
 import {
     openRemoteConnection,
     openTerminal,
     rebootInstance,
-    refreshExplorer,
     startInstance,
     stopInstance,
+    refreshExplorer,
 } from './commands'
-=======
-import { Ec2InstanceNode } from './explorer/ec2InstanceNode'
-import { copyTextCommand } from '../awsexplorer/commands/copyText'
-import { Ec2Node } from './explorer/ec2ParentNode'
-import { openRemoteConnection, openTerminal, rebootInstance, startInstance, stopInstance } from './commands'
->>>>>>> c4f44622
 
 export async function activate(ctx: ExtContext): Promise<void> {
     ctx.extensionContext.subscriptions.push(
@@ -31,38 +26,26 @@
             })
         }),
 
-<<<<<<< HEAD
-=======
         Commands.register('aws.ec2.copyInstanceId', async (node: Ec2InstanceNode) => {
             await copyTextCommand(node, 'id')
         }),
->>>>>>> c4f44622
         Commands.register('aws.ec2.openRemoteConnection', async (node?: Ec2Node) => {
             await openRemoteConnection(node)
         }),
 
         Commands.register('aws.ec2.startInstance', async (node?: Ec2Node) => {
             await startInstance(node)
-<<<<<<< HEAD
             refreshExplorer(node)
-=======
->>>>>>> c4f44622
         }),
 
         Commands.register('aws.ec2.stopInstance', async (node?: Ec2Node) => {
             await stopInstance(node)
-<<<<<<< HEAD
             refreshExplorer(node)
-=======
->>>>>>> c4f44622
         }),
 
         Commands.register('aws.ec2.rebootInstance', async (node?: Ec2Node) => {
             await rebootInstance(node)
-<<<<<<< HEAD
             refreshExplorer(node)
-=======
->>>>>>> c4f44622
         })
     )
 }
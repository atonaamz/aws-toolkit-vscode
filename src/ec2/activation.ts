/*!
 * Copyright Amazon.com, Inc. or its affiliates. All Rights Reserved.
 * SPDX-License-Identifier: Apache-2.0
 */
import { ExtContext } from '../shared/extensions'
import { Commands } from '../shared/vscode/commands2'
import { telemetry } from '../shared/telemetry/telemetry'
import { Ec2InstanceNode } from './explorer/ec2InstanceNode'
import { copyTextCommand } from '../awsexplorer/commands/copyText'
import { Ec2Node } from './explorer/ec2ParentNode'
import {
    linkToLaunchInstance,
    openRemoteConnection,
    openTerminal,
    rebootInstance,
    startInstance,
    stopInstance,
    refreshExplorer,
} from './commands'

export async function activate(ctx: ExtContext): Promise<void> {
    ctx.extensionContext.subscriptions.push(
        Commands.register('aws.ec2.openTerminal', async (node?: Ec2Node) => {
            await telemetry.ec2_connectToInstance.run(async span => {
                span.record({ ec2ConnectionType: 'ssm' })
                await openTerminal(node)
            })
        }),

        Commands.register('aws.ec2.copyInstanceId', async (node: Ec2InstanceNode) => {
            await copyTextCommand(node, 'id')
        }),
        Commands.register('aws.ec2.openRemoteConnection', async (node?: Ec2Node) => {
            await openRemoteConnection(node)
        }),

        Commands.register('aws.ec2.startInstance', async (node?: Ec2Node) => {
            await startInstance(node)
            refreshExplorer(node)
        }),

        Commands.register('aws.ec2.stopInstance', async (node?: Ec2Node) => {
            await stopInstance(node)
            refreshExplorer(node)
        }),

        Commands.register('aws.ec2.rebootInstance', async (node?: Ec2Node) => {
            await rebootInstance(node)
<<<<<<< HEAD
            await refreshExplorer(node)
        }),

        Commands.register('aws.ec2.linkToLaunchInstance', async (node?: Ec2Node) => {
            await linkToLaunchInstance()
=======
            refreshExplorer(node)
>>>>>>> 4d6cd419
        })
    )
}<|MERGE_RESOLUTION|>--- conflicted
+++ resolved
@@ -46,15 +46,11 @@
 
         Commands.register('aws.ec2.rebootInstance', async (node?: Ec2Node) => {
             await rebootInstance(node)
-<<<<<<< HEAD
-            await refreshExplorer(node)
+            refreshExplorer(node)
         }),
 
         Commands.register('aws.ec2.linkToLaunchInstance', async (node?: Ec2Node) => {
             await linkToLaunchInstance()
-=======
-            refreshExplorer(node)
->>>>>>> 4d6cd419
         })
     )
 }
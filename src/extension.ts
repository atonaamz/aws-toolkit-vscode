--- conflicted
+++ resolved
@@ -265,11 +265,9 @@
 
         await activateCWChat(extContext.extensionContext)
 
-<<<<<<< HEAD
         await activateApplicationComposer(context)
-=======
+
         await activateQGumby(extContext)
->>>>>>> cf71110d
 
         await activateStepFunctions(context, awsContext, toolkitOutputChannel)
 

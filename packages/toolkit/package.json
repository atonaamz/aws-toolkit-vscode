{
    "name": "aws-toolkit-vscode",
    "displayName": "AWS Toolkit",
    "description": "Including CodeCatalyst, Infrastructure Composer, and support for Lambda, S3, CloudWatch Logs, CloudFormation, and many other services.",
<<<<<<< HEAD
    "version": "3.59.0-SNAPSHOT",
=======
    "version": "3.60.0-SNAPSHOT",
>>>>>>> b49a69f6
    "extensionKind": [
        "workspace"
    ],
    "publisher": "amazonwebservices",
    "license": "Apache-2.0",
    "repository": {
        "type": "git",
        "url": "https://github.com/aws/aws-toolkit-vscode"
    },
    "icon": "resources/marketplace/aws-icon-256x256.png",
    "bugs": {
        "url": "https://github.com/aws/aws-toolkit-vscode/issues"
    },
    "galleryBanner": {
        "color": "#232F3E",
        "theme": "dark"
    },
    "categories": [
        "Debuggers",
        "Linters",
        "Visualization",
        "Notebooks",
        "Other"
    ],
    "keywords": [
        "Lambda",
        "CodeCatalyst",
        "Composer",
        "Amazon",
        "S3"
    ],
    "preview": false,
    "qna": "https://github.com/aws/aws-toolkit-vscode/issues",
    "activationEvents": [
        "onStartupFinished",
        "onUri",
        "onDebugResolve:aws-sam",
        "onDebugInitialConfigurations",
        "onLanguage:javascript",
        "onLanguage:java",
        "onLanguage:python",
        "onLanguage:csharp",
        "onLanguage:yaml",
        "onFileSystem:s3",
        "onFileSystem:s3-readonly"
    ],
    "main": "./dist/src/extensionNode",
    "browser": "./dist/src/extensionWeb",
    "engines": {
        "npm": "^10.1.0",
        "vscode": "^1.83.0"
    },
    "scripts": {
        "vscode:prepublish": "npm run clean && npm run buildScripts && webpack --mode production",
        "buildScripts": "npm run generateNonCodeFiles && npm run copyFiles && npm run generateIcons && npm run generateSettings && npm run generateConfigurationAttributes && tsc -p ./ --noEmit",
        "generateConfigurationAttributes": "ts-node ./scripts/build/generateConfigurationAttributes.ts",
        "generateNonCodeFiles": "ts-node ../../scripts/generateNonCodeFiles.ts",
        "copyFiles": "ts-node ./scripts/build/copyFiles.ts",
        "clean": "ts-node ../../scripts/clean.ts dist/ LICENSE NOTICE quickStart*",
        "compile": "npm run clean && npm run buildScripts && webpack",
        "compileDev": "npm run compile -- --mode development",
        "compileOnly": "tsc -p ./",
        "webWatch": "npm run clean && npm run buildScripts && webpack --mode development --watch",
        "webCompile": "npm run clean && npm run buildScripts && webpack --config-name web",
        "webRun": "npx @vscode/test-web --open-devtools --browserOption=--disable-web-security --waitForDebugger=9222 --extensionDevelopmentPath=. .",
        "testCompile": "npm run clean && npm run buildScripts && npm run compileOnly",
        "test": "npm run testCompile && c8 --allowExternal ts-node ../core/scripts/test/launchTest.ts unit dist/test/unit/index.js ../core/dist/src/testFixtures/workspaceFolder",
        "testE2E": "npm run testCompile && c8 --allowExternal ts-node ../core/scripts/test/launchTest.ts e2e dist/test/e2e/index.js ../core/dist/src/testFixtures/workspaceFolder",
        "testInteg": "npm run testCompile && c8 --allowExternal ts-node ../core/scripts/test/launchTest.ts integration dist/test/integ/index.js ../core/dist/src/testFixtures/workspaceFolder",
        "package": "ts-node ../../scripts/package.ts",
        "lint": "true",
        "createRelease": "ts-node ../../scripts/createRelease.ts",
        "newChange": "ts-node ../../scripts/newChange.ts",
        "watch": "npm run clean && npm run buildScripts && tsc -watch -p ./",
        "generateIcons": "ts-node ../../scripts/generateIcons.ts",
        "generateSettings": "ts-node ../../scripts/generateSettings.ts"
    },
    "contributes": {
        "configuration": {
            "type": "object",
            "title": "%AWS.productName%",
            "cloud9": {
                "cn": {
                    "title": "%AWS.productName.cn%"
                }
            },
            "properties": {
                "aws.profile": {
                    "type": "string",
                    "deprecationMessage": "The current profile is now stored internally by the Toolkit.",
                    "description": "%AWS.configuration.profileDescription%"
                },
                "aws.ecs.openTerminalCommand": {
                    "type": "string",
                    "default": "/bin/sh",
                    "markdownDescription": "%AWS.configuration.description.ecs.openTerminalCommand%"
                },
                "aws.iot.maxItemsPerPage": {
                    "type": "number",
                    "default": 100,
                    "minimum": 1,
                    "maximum": 250,
                    "markdownDescription": "%AWS.configuration.description.iot.maxItemsPerPage%"
                },
                "aws.s3.maxItemsPerPage": {
                    "type": "number",
                    "default": 300,
                    "minimum": 3,
                    "maximum": 1000,
                    "markdownDescription": "%AWS.configuration.description.s3.maxItemsPerPage%"
                },
                "aws.samcli.location": {
                    "type": "string",
                    "scope": "machine",
                    "default": "",
                    "markdownDescription": "%AWS.configuration.description.samcli.location%"
                },
                "aws.samcli.lambdaTimeout": {
                    "type": "number",
                    "default": 90000,
                    "markdownDescription": "%AWS.configuration.description.samcli.lambdaTimeout%"
                },
                "aws.samcli.legacyDeploy": {
                    "type": "boolean",
                    "default": false,
                    "markdownDescription": "%AWS.configuration.description.samcli.legacyDeploy%"
                },
                "aws.telemetry": {
                    "type": "boolean",
                    "default": true,
                    "markdownDescription": "%AWS.configuration.description.telemetry%",
                    "cloud9": {
                        "cn": {
                            "markdownDescription": "%AWS.configuration.description.telemetry.cn%"
                        }
                    }
                },
                "aws.stepfunctions.asl.format.enable": {
                    "type": "boolean",
                    "scope": "window",
                    "default": true,
                    "description": "%AWS.stepFunctions.asl.format.enable.desc%"
                },
                "aws.stepfunctions.asl.maxItemsComputed": {
                    "type": "number",
                    "default": 5000,
                    "description": "%AWS.stepFunctions.asl.maxItemsComputed.desc%"
                },
                "aws.ssmDocument.ssm.maxItemsComputed": {
                    "type": "number",
                    "default": 5000,
                    "description": "%AWS.ssmDocument.ssm.maxItemsComputed.desc%"
                },
                "aws.cwl.limit": {
                    "type": "number",
                    "default": 10000,
                    "description": "%AWS.cwl.limit.desc%",
                    "maximum": 10000
                },
                "aws.samcli.manuallySelectedBuckets": {
                    "type": "object",
                    "description": "%AWS.samcli.deploy.bucket.recentlyUsed%",
                    "default": []
                },
                "aws.samcli.enableCodeLenses": {
                    "type": "boolean",
                    "description": "%AWS.configuration.enableCodeLenses%",
                    "default": false
                },
                "aws.suppressPrompts": {
                    "type": "object",
                    "description": "%AWS.configuration.description.suppressPrompts%",
                    "default": {},
                    "properties": {
                        "apprunnerNotifyPricing": {
                            "type": "boolean",
                            "default": false
                        },
                        "apprunnerNotifyPause": {
                            "type": "boolean",
                            "default": false
                        },
                        "ecsRunCommand": {
                            "type": "boolean",
                            "default": false
                        },
                        "ecsRunCommandEnable": {
                            "type": "boolean",
                            "default": false
                        },
                        "ecsRunCommandDisable": {
                            "type": "boolean",
                            "default": false
                        },
                        "regionAddAutomatically": {
                            "type": "boolean",
                            "default": false
                        },
                        "yamlExtPrompt": {
                            "type": "boolean",
                            "default": false
                        },
                        "fileViewerEdit": {
                            "type": "boolean",
                            "default": false
                        },
                        "createCredentialsProfile": {
                            "type": "boolean",
                            "default": false
                        },
                        "samcliConfirmDevStack": {
                            "type": "boolean",
                            "default": false
                        },
                        "remoteConnected": {
                            "type": "boolean",
                            "default": false
                        },
                        "codeCatalystConnectionExpired": {
                            "type": "boolean",
                            "default": false
                        },
                        "minIdeVersion": {
                            "type": "boolean",
                            "default": false
                        },
                        "ssoCacheError": {
                            "type": "boolean",
                            "default": false
                        }
                    },
                    "additionalProperties": false
                },
                "aws.experiments": {
                    "type": "object",
                    "markdownDescription": "%AWS.configuration.description.experiments%",
                    "default": {
                        "jsonResourceModification": false
                    },
                    "properties": {
                        "jsonResourceModification": {
                            "type": "boolean",
                            "default": false
                        },
                        "amazonqLSP": {
                            "type": "boolean",
                            "default": true
                        },
                        "amazonqLSPInline": {
                            "type": "boolean",
                            "default": false
                        },
                        "amazonqChatLSP": {
                            "type": "boolean",
                            "default": true
                        }
                    },
                    "additionalProperties": false
                },
                "aws.resources.enabledResources": {
                    "type": "array",
                    "description": "%AWS.configuration.description.resources.enabledResources%",
                    "items": {
                        "type": "string"
                    }
                },
                "aws.lambda.recentlyUploaded": {
                    "type": "object",
                    "description": "%AWS.configuration.description.lambda.recentlyUploaded%",
                    "default": []
                },
                "aws.accessAnalyzer.policyChecks.checkNoNewAccessFilePath": {
                    "type": "string",
                    "default": "",
                    "description": "File path or S3 path to a text document for CheckNoNewAccess custom check.",
                    "scope": "window"
                },
                "aws.accessAnalyzer.policyChecks.checkAccessNotGrantedFilePath": {
                    "type": "string",
                    "default": "",
                    "description": "File path or S3 path to a text document for CheckAccessNotGranted custom check.",
                    "scope": "window"
                },
                "aws.accessAnalyzer.policyChecks.cloudFormationParameterFilePath": {
                    "type": "string",
                    "default": "",
                    "description": "A JSON formatted file that specifies template parameter values, a stack policy, and tags. Only parameters are used from this file.",
                    "scope": "machine-overridable"
                }
            }
        },
        "debuggers": [
            {
                "type": "aws-sam",
                "when": "isCloud9 || !aws.isWebExtHost",
                "label": "%AWS.configuration.description.awssam.debug.label%",
                "configurationAttributes": {
                    "direct-invoke": {
                        "$schema": "http://json-schema.org/draft-07/schema#",
                        "title": "AwsSamDebuggerConfiguration",
                        "additionalProperties": false,
                        "properties": {
                            "aws": {
                                "title": "AWS Connection",
                                "description": "%AWS.configuration.description.awssam.debug.aws%",
                                "properties": {
                                    "credentials": {
                                        "description": "%AWS.configuration.description.awssam.debug.credentials%",
                                        "type": "string",
                                        "cloud9": {
                                            "cn": {
                                                "description": "%AWS.configuration.description.awssam.debug.credentials.cn%"
                                            }
                                        }
                                    },
                                    "region": {
                                        "description": "%AWS.configuration.description.awssam.debug.region%",
                                        "type": "string"
                                    }
                                },
                                "additionalProperties": false,
                                "type": "object"
                            },
                            "invokeTarget": {
                                "oneOf": [
                                    {
                                        "title": "Template Target Properties",
                                        "description": "%AWS.configuration.description.awssam.debug.invokeTarget%",
                                        "properties": {
                                            "templatePath": {
                                                "description": "%AWS.configuration.description.awssam.debug.templatePath%",
                                                "type": "string"
                                            },
                                            "logicalId": {
                                                "description": "%AWS.configuration.description.awssam.debug.logicalId%",
                                                "type": "string"
                                            },
                                            "target": {
                                                "description": "%AWS.configuration.description.awssam.debug.target%",
                                                "type": "string",
                                                "enum": [
                                                    "template"
                                                ]
                                            }
                                        },
                                        "additionalProperties": false,
                                        "required": [
                                            "templatePath",
                                            "logicalId",
                                            "target"
                                        ],
                                        "type": "object"
                                    },
                                    {
                                        "title": "Code Target Properties",
                                        "description": "%AWS.configuration.description.awssam.debug.invokeTarget%",
                                        "properties": {
                                            "lambdaHandler": {
                                                "description": "%AWS.configuration.description.awssam.debug.lambdaHandler%",
                                                "type": "string"
                                            },
                                            "projectRoot": {
                                                "description": "%AWS.configuration.description.awssam.debug.projectRoot%",
                                                "type": "string"
                                            },
                                            "target": {
                                                "description": "%AWS.configuration.description.awssam.debug.target%",
                                                "type": "string",
                                                "enum": [
                                                    "code"
                                                ]
                                            },
                                            "architecture": {
                                                "description": "%AWS.configuration.description.awssam.debug.architecture%",
                                                "type": "string",
                                                "enum": [
                                                    "x86_64",
                                                    "arm64"
                                                ]
                                            }
                                        },
                                        "additionalProperties": false,
                                        "required": [
                                            "lambdaHandler",
                                            "projectRoot",
                                            "target"
                                        ],
                                        "type": "object"
                                    },
                                    {
                                        "title": "API Target Properties",
                                        "description": "%AWS.configuration.description.awssam.debug.invokeTarget%",
                                        "properties": {
                                            "templatePath": {
                                                "description": "%AWS.configuration.description.awssam.debug.templatePath%",
                                                "type": "string"
                                            },
                                            "logicalId": {
                                                "description": "%AWS.configuration.description.awssam.debug.logicalId%",
                                                "type": "string"
                                            },
                                            "target": {
                                                "description": "%AWS.configuration.description.awssam.debug.target%",
                                                "type": "string",
                                                "enum": [
                                                    "api"
                                                ]
                                            }
                                        },
                                        "additionalProperties": false,
                                        "required": [
                                            "templatePath",
                                            "logicalId",
                                            "target"
                                        ],
                                        "type": "object"
                                    }
                                ]
                            },
                            "lambda": {
                                "title": "Lambda Properties",
                                "description": "%AWS.configuration.description.awssam.debug.lambda%",
                                "properties": {
                                    "environmentVariables": {
                                        "description": "%AWS.configuration.description.awssam.debug.envvars%",
                                        "additionalProperties": {
                                            "type": [
                                                "string"
                                            ]
                                        },
                                        "type": "object"
                                    },
                                    "payload": {
                                        "description": "%AWS.configuration.description.awssam.debug.event%",
                                        "properties": {
                                            "json": {
                                                "description": "%AWS.configuration.description.awssam.debug.event.json%",
                                                "type": "object"
                                            },
                                            "path": {
                                                "description": "%AWS.configuration.description.awssam.debug.event.path%",
                                                "type": "string"
                                            }
                                        },
                                        "additionalProperties": false,
                                        "type": "object"
                                    },
                                    "memoryMb": {
                                        "description": "%AWS.configuration.description.awssam.debug.memoryMb%",
                                        "type": "number"
                                    },
                                    "runtime": {
                                        "description": "%AWS.configuration.description.awssam.debug.runtime%",
                                        "type": "string"
                                    },
                                    "timeoutSec": {
                                        "description": "%AWS.configuration.description.awssam.debug.timeout%",
                                        "type": "number"
                                    },
                                    "pathMappings": {
                                        "type:": "array",
                                        "items": {
                                            "title": "Path Mapping",
                                            "type": "object",
                                            "properties": {
                                                "localRoot": {
                                                    "type": "string"
                                                },
                                                "remoteRoot": {
                                                    "type": "string"
                                                }
                                            },
                                            "additionalProperties": false,
                                            "required": [
                                                "localRoot",
                                                "remoteRoot"
                                            ]
                                        }
                                    }
                                },
                                "additionalProperties": false,
                                "type": "object"
                            },
                            "sam": {
                                "title": "SAM CLI Properties",
                                "description": "%AWS.configuration.description.awssam.debug.sam%",
                                "properties": {
                                    "buildArguments": {
                                        "description": "%AWS.configuration.description.awssam.debug.buildArguments%",
                                        "type": "array",
                                        "items": {
                                            "type": "string"
                                        }
                                    },
                                    "buildDir": {
                                        "description": "%AWS.configuration.description.awssam.debug.buildDir%",
                                        "type": "string"
                                    },
                                    "containerBuild": {
                                        "description": "%AWS.configuration.description.awssam.debug.containerBuild%",
                                        "type": "boolean"
                                    },
                                    "dockerNetwork": {
                                        "description": "%AWS.configuration.description.awssam.debug.dockerNetwork%",
                                        "type": "string"
                                    },
                                    "localArguments": {
                                        "description": "%AWS.configuration.description.awssam.debug.localArguments%",
                                        "type": "array",
                                        "items": {
                                            "type": "string"
                                        }
                                    },
                                    "skipNewImageCheck": {
                                        "description": "%AWS.configuration.description.awssam.debug.skipNewImageCheck%",
                                        "type": "boolean"
                                    },
                                    "template": {
                                        "description": "%AWS.configuration.description.awssam.debug.template%",
                                        "properties": {
                                            "parameters": {
                                                "description": "%AWS.configuration.description.awssam.debug.templateParameters%",
                                                "additionalProperties": {
                                                    "type": [
                                                        "string",
                                                        "number"
                                                    ]
                                                },
                                                "type": "object"
                                            }
                                        },
                                        "type": "object",
                                        "additionalProperties": false
                                    }
                                },
                                "additionalProperties": false,
                                "type": "object"
                            },
                            "api": {
                                "title": "API Gateway Properties",
                                "description": "%AWS.configuration.description.awssam.debug.api%",
                                "properties": {
                                    "path": {
                                        "description": "%AWS.configuration.description.awssam.debug.api.path%",
                                        "type": "string"
                                    },
                                    "httpMethod": {
                                        "description": "%AWS.configuration.description.awssam.debug.api.httpMethod%",
                                        "type": "string",
                                        "enum": [
                                            "delete",
                                            "get",
                                            "head",
                                            "options",
                                            "patch",
                                            "post",
                                            "put"
                                        ]
                                    },
                                    "payload": {
                                        "description": "%AWS.configuration.description.awssam.debug.event%",
                                        "properties": {
                                            "json": {
                                                "description": "%AWS.configuration.description.awssam.debug.event.json%",
                                                "type": "object"
                                            },
                                            "path": {
                                                "description": "%AWS.configuration.description.awssam.debug.event.path%",
                                                "type": "string"
                                            }
                                        },
                                        "additionalProperties": false,
                                        "type": "object"
                                    },
                                    "headers": {
                                        "description": "%AWS.configuration.description.awssam.debug.api.headers%",
                                        "type": "object",
                                        "additionalProperties": {
                                            "type": "string"
                                        }
                                    },
                                    "querystring": {
                                        "description": "%AWS.configuration.description.awssam.debug.api.queryString%",
                                        "type": "string"
                                    },
                                    "stageVariables": {
                                        "description": "%AWS.configuration.description.awssam.debug.api.stageVariables%",
                                        "type": "object",
                                        "additionalProperties": {
                                            "type": "string"
                                        }
                                    },
                                    "clientCertificateId": {
                                        "description": "%AWS.configuration.description.awssam.debug.api.clientCertId%",
                                        "type": "string"
                                    }
                                },
                                "additionalProperties": false,
                                "required": [
                                    "path",
                                    "httpMethod"
                                ],
                                "type": "object"
                            }
                        },
                        "required": [
                            "invokeTarget"
                        ],
                        "type": "object"
                    }
                },
                "configurationSnippets": [
                    {
                        "label": "%AWS.configuration.description.awssam.debug.snippets.lambdaCode.label%",
                        "description": "%AWS.configuration.description.awssam.debug.snippets.lambdaCode.description%",
                        "body": {
                            "type": "aws-sam",
                            "request": "direct-invoke",
                            "name": "${3:Invoke Lambda}",
                            "invokeTarget": {
                                "target": "code",
                                "lambdaHandler": "${1:Function Handler}",
                                "projectRoot": "^\"\\${workspaceFolder}\""
                            },
                            "lambda": {
                                "runtime": "${2:Lambda Runtime}",
                                "payload": {
                                    "json": {}
                                }
                            }
                        },
                        "cloud9": {
                            "cn": {
                                "label": "%AWS.configuration.description.awssam.debug.snippets.lambdaCode.label.cn%",
                                "description": "%AWS.configuration.description.awssam.debug.snippets.lambdaCode.description.cn%"
                            }
                        }
                    },
                    {
                        "label": "%AWS.configuration.description.awssam.debug.snippets.lambdaTemplate.label%",
                        "description": "%AWS.configuration.description.awssam.debug.snippets.lambdaTemplate.description%",
                        "body": {
                            "type": "aws-sam",
                            "request": "direct-invoke",
                            "name": "${3:Invoke Lambda}",
                            "invokeTarget": {
                                "target": "template",
                                "templatePath": "${1:Template Location}",
                                "logicalId": "${2:Function Logical ID}"
                            },
                            "lambda": {
                                "payload": {
                                    "json": {}
                                }
                            }
                        },
                        "cloud9": {
                            "cn": {
                                "label": "%AWS.configuration.description.awssam.debug.snippets.lambdaTemplate.label.cn%",
                                "description": "%AWS.configuration.description.awssam.debug.snippets.lambdaTemplate.description.cn%"
                            }
                        }
                    },
                    {
                        "label": "%AWS.configuration.description.awssam.debug.snippets.api.label%",
                        "description": "%AWS.configuration.description.awssam.debug.snippets.api.description%",
                        "body": {
                            "type": "aws-sam",
                            "request": "direct-invoke",
                            "name": "${5:Invoke Lambda with API Gateway}",
                            "invokeTarget": {
                                "target": "api",
                                "templatePath": "${1:Template Location}",
                                "logicalId": "${2:Function Logical ID}"
                            },
                            "api": {
                                "path": "${3:Path}",
                                "httpMethod": "${4:Method}",
                                "payload": {
                                    "json": {}
                                }
                            }
                        },
                        "cloud9": {
                            "cn": {
                                "label": "%AWS.configuration.description.awssam.debug.snippets.api.label.cn%",
                                "description": "%AWS.configuration.description.awssam.debug.snippets.api.description.cn%"
                            }
                        }
                    }
                ]
            }
        ],
        "viewsContainers": {
            "activitybar": [
                {
                    "id": "aws-explorer",
                    "title": "%AWS.title%",
                    "icon": "resources/aws-logo.svg",
                    "cloud9": {
                        "cn": {
                            "title": "%AWS.title.cn%",
                            "icon": "resources/aws-cn-logo.svg"
                        }
                    }
                }
            ]
        },
        "viewsWelcome": [
            {
                "view": "aws.appBuilderForFileExplorer",
                "when": "!aws.isWebExtHost",
                "contents": "[Open Walkthrough](command:aws.toolkit.lambda.openWalkthrough)\n [Open Folder](command:vscode.openFolder)"
            },
            {
                "view": "aws.appBuilder",
                "when": "!aws.isWebExtHost",
                "contents": "[Open Walkthrough](command:aws.toolkit.lambda.openWalkthrough)\n [Open Folder](command:vscode.openFolder)"
            }
        ],
        "views": {
            "explorer": [
                {
                    "id": "aws.appBuilderForFileExplorer",
                    "name": "%AWS.appBuilder.explorerTitle%",
                    "when": "(isCloud9 || !aws.isWebExtHost) && !aws.appBuilder.hide",
                    "contextualTitle": "Application Builder",
                    "widget": {
                        "type": "inspector"
                    }
                }
            ],
            "aws-explorer": [
                {
                    "id": "aws.toolkit.notifications",
                    "name": "%AWS.notifications.title%",
                    "when": "!(isCloud9 || aws.isSageMaker) && aws.toolkit.notifications.show"
                },
                {
                    "id": "aws.amazonq.codewhisperer",
                    "name": "%AWS.amazonq.codewhisperer.title%",
                    "when": "!isCloud9 && !aws.isSageMaker && !aws.toolkit.amazonq.dismissed && !aws.explorer.showAuthView"
                },
                {
                    "id": "aws.explorer",
                    "name": "%AWS.lambda.explorerTitle%",
                    "when": "(isCloud9 || !aws.isWebExtHost) && !aws.explorer.showAuthView"
                },
                {
                    "id": "aws.cdk",
                    "name": "%AWS.cdk.explorerTitle%",
                    "when": "!aws.explorer.showAuthView"
                },
                {
                    "id": "aws.appBuilder",
                    "name": "%AWS.appBuilder.explorerTitle%",
                    "when": "(isCloud9 || !aws.isWebExtHost) && !aws.explorer.showAuthView"
                },
                {
                    "id": "aws.codecatalyst",
                    "name": "%AWS.codecatalyst.explorerTitle%",
                    "when": "(!isCloud9 && !aws.isSageMaker || isCloud9CodeCatalyst) && !aws.explorer.showAuthView"
                },
                {
                    "type": "webview",
                    "id": "aws.toolkit.AmazonCommonAuth",
                    "name": "%AWS.amazonq.login%",
                    "when": "!isCloud9 && !aws.isSageMaker && aws.explorer.showAuthView"
                }
            ]
        },
        "submenus": [
            {
                "id": "aws.toolkit.auth",
                "label": "%AWS.submenu.auth.title%",
                "icon": "$(ellipsis)",
                "when": "isCloud9 || !aws.isWebExtHost"
            },
            {
                "id": "aws.codecatalyst.submenu",
                "label": "%AWS.codecatalyst.submenu.title%",
                "icon": "$(ellipsis)",
                "when": "isCloud9 || !aws.isWebExtHost"
            },
            {
                "label": "%AWS.generic.feedback%",
                "id": "aws.toolkit.submenu.feedback"
            },
            {
                "label": "%AWS.generic.help%",
                "id": "aws.toolkit.submenu.help"
            }
        ],
        "menus": {
            "commandPalette": [
                {
                    "command": "aws.apig.copyUrl",
                    "when": "false"
                },
                {
                    "command": "aws.launchDebugConfigForm",
                    "when": "false"
                },
                {
                    "command": "aws.apig.invokeRemoteRestApi",
                    "when": "false"
                },
                {
                    "command": "aws.deleteCloudFormation",
                    "when": "false"
                },
                {
                    "command": "aws.downloadStateMachineDefinition",
                    "when": "false"
                },
                {
                    "command": "aws.ecr.createRepository",
                    "when": "false"
                },
                {
                    "command": "aws.executeStateMachine",
                    "when": "false"
                },
                {
                    "command": "aws.copyArn",
                    "when": "false"
                },
                {
                    "command": "aws.openAwsConsole",
                    "when": "false"
                },
                {
                    "command": "aws.openAwsCFNConsole",
                    "when": "false"
                },
                {
                    "command": "aws.copyName",
                    "when": "false"
                },
                {
                    "command": "aws.listCommands",
                    "when": "false"
                },
                {
                    "command": "aws.codecatalyst.listCommands",
                    "when": "false"
                },
                {
                    "command": "aws.codecatalyst.manageConnections",
                    "when": "false"
                },
                {
                    "command": "aws.codecatalyst.openDevEnv",
                    "when": "!isCloud9"
                },
                {
                    "command": "aws.codecatalyst.createDevEnv",
                    "when": "!isCloud9"
                },
                {
                    "command": "aws.downloadSchemaItemCode",
                    "when": "false"
                },
                {
                    "command": "aws.deleteLambda",
                    "when": "false"
                },
                {
                    "command": "aws.downloadLambda",
                    "when": "false"
                },
                {
                    "command": "aws.invokeLambda",
                    "when": "false"
                },
                {
                    "command": "aws.copyLambdaUrl",
                    "when": "false"
                },
                {
                    "command": "aws.viewSchemaItem",
                    "when": "false"
                },
                {
                    "command": "aws.searchSchema",
                    "when": "false"
                },
                {
                    "command": "aws.searchSchemaPerRegistry",
                    "when": "false"
                },
                {
                    "command": "aws.refreshAwsExplorer",
                    "when": "false"
                },
                {
                    "command": "aws.cdk.refresh",
                    "when": "false"
                },
                {
                    "command": "aws.cdk.viewDocs",
                    "when": "false"
                },
                {
                    "command": "aws.appBuilder.refresh",
                    "when": "false"
                },
                {
                    "command": "aws.appBuilderForFileExplorer.refresh",
                    "when": "false"
                },
                {
                    "command": "aws.appBuilder.tailLogs",
                    "when": "false"
                },
                {
                    "command": "aws.appBuilder.viewDocs",
                    "when": "false"
                },
                {
                    "command": "aws.ssmDocument.openLocalDocument",
                    "when": "false"
                },
                {
                    "command": "aws.ssmDocument.openLocalDocumentJson",
                    "when": "false"
                },
                {
                    "command": "aws.ssmDocument.openLocalDocumentYaml",
                    "when": "false"
                },
                {
                    "command": "aws.ssmDocument.deleteDocument",
                    "when": "false"
                },
                {
                    "command": "aws.ssmDocument.updateDocumentVersion",
                    "when": "false"
                },
                {
                    "command": "aws.copyLogResource",
                    "when": "resourceScheme == aws-cwl"
                },
                {
                    "command": "aws.saveCurrentLogDataContent",
                    "when": "resourceScheme == aws-cwl"
                },
                {
                    "command": "aws.s3.editFile",
                    "when": "resourceScheme == s3-readonly"
                },
                {
                    "command": "aws.cwl.viewLogStream",
                    "when": "false"
                },
                {
                    "command": "aws.cwl.changeFilterPattern",
                    "when": "false"
                },
                {
                    "command": "aws.cwl.changeTimeFilter",
                    "when": "false"
                },
                {
                    "command": "aws.ecr.deleteRepository",
                    "when": "false"
                },
                {
                    "command": "aws.ecr.copyTagUri",
                    "when": "false"
                },
                {
                    "command": "aws.ecr.copyRepositoryUri",
                    "when": "false"
                },
                {
                    "command": "aws.ecr.deleteTag",
                    "when": "false"
                },
                {
                    "command": "aws.iot.createThing",
                    "when": "false"
                },
                {
                    "command": "aws.iot.deleteThing",
                    "when": "false"
                },
                {
                    "command": "aws.iot.createCert",
                    "when": "false"
                },
                {
                    "command": "aws.iot.deleteCert",
                    "when": "false"
                },
                {
                    "command": "aws.iot.attachCert",
                    "when": "false"
                },
                {
                    "command": "aws.iot.attachPolicy",
                    "when": "false"
                },
                {
                    "command": "aws.iot.activateCert",
                    "when": "false"
                },
                {
                    "command": "aws.iot.deactivateCert",
                    "when": "false"
                },
                {
                    "command": "aws.iot.revokeCert",
                    "when": "false"
                },
                {
                    "command": "aws.iot.createPolicy",
                    "when": "false"
                },
                {
                    "command": "aws.iot.deletePolicy",
                    "when": "false"
                },
                {
                    "command": "aws.iot.createPolicyVersion",
                    "when": "false"
                },
                {
                    "command": "aws.iot.deletePolicyVersion",
                    "when": "false"
                },
                {
                    "command": "aws.iot.detachCert",
                    "when": "false"
                },
                {
                    "command": "aws.iot.detachPolicy",
                    "when": "false"
                },
                {
                    "command": "aws.iot.viewPolicyVersion",
                    "when": "false"
                },
                {
                    "command": "aws.iot.setDefaultPolicy",
                    "when": "false"
                },
                {
                    "command": "aws.iot.copyEndpoint",
                    "when": "false"
                },
                {
                    "command": "aws.deploySamApplication",
                    "when": "config.aws.samcli.legacyDeploy"
                },
                {
                    "command": "aws.redshift.editConnection",
                    "when": "false"
                },
                {
                    "command": "aws.redshift.deleteConnection",
                    "when": "false"
                },
                {
                    "command": "aws.samcli.sync",
                    "when": "!config.aws.samcli.legacyDeploy"
                },
                {
                    "command": "aws.appBuilder.build",
                    "when": "!aws.isWebExtHost"
                },
                {
                    "command": "aws.s3.copyPath",
                    "when": "false"
                },
                {
                    "command": "aws.s3.createBucket",
                    "when": "false"
                },
                {
                    "command": "aws.s3.createFolder",
                    "when": "false"
                },
                {
                    "command": "aws.s3.deleteBucket",
                    "when": "false"
                },
                {
                    "command": "aws.s3.deleteFile",
                    "when": "false"
                },
                {
                    "command": "aws.s3.downloadFileAs",
                    "when": "false"
                },
                {
                    "command": "aws.s3.openFile",
                    "when": "false"
                },
                {
                    "command": "aws.s3.editFile",
                    "when": "false"
                },
                {
                    "command": "aws.s3.uploadFileToParent",
                    "when": "false"
                },
                {
                    "command": "aws.apprunner.startDeployment",
                    "when": "false"
                },
                {
                    "command": "aws.apprunner.createService",
                    "when": "false"
                },
                {
                    "command": "aws.apprunner.pauseService",
                    "when": "false"
                },
                {
                    "command": "aws.apprunner.resumeService",
                    "when": "false"
                },
                {
                    "command": "aws.apprunner.copyServiceUrl",
                    "when": "false"
                },
                {
                    "command": "aws.apprunner.open",
                    "when": "false"
                },
                {
                    "command": "aws.apprunner.deleteService",
                    "when": "false"
                },
                {
                    "command": "aws.apprunner.createServiceFromEcr",
                    "when": "false"
                },
                {
                    "command": "aws.resources.copyIdentifier",
                    "when": "false"
                },
                {
                    "command": "aws.resources.openResourcePreview",
                    "when": "false"
                },
                {
                    "command": "aws.resources.createResource",
                    "when": "false"
                },
                {
                    "command": "aws.resources.deleteResource",
                    "when": "false"
                },
                {
                    "command": "aws.resources.updateResource",
                    "when": "false"
                },
                {
                    "command": "aws.resources.updateResourceInline",
                    "when": "false"
                },
                {
                    "command": "aws.resources.saveResource",
                    "when": "false"
                },
                {
                    "command": "aws.resources.closeResource",
                    "when": "false"
                },
                {
                    "command": "aws.resources.viewDocs",
                    "when": "false"
                },
                {
                    "command": "aws.ecs.runCommandInContainer",
                    "when": "false"
                },
                {
                    "command": "aws.ecs.openTaskInTerminal",
                    "when": "false"
                },
                {
                    "command": "aws.ecs.enableEcsExec",
                    "when": "false"
                },
                {
                    "command": "aws.ecs.disableEcsExec",
                    "when": "false"
                },
                {
                    "command": "aws.ecs.viewDocumentation",
                    "when": "false"
                },
                {
                    "command": "aws.stepfunctions.openWithWorkflowStudio",
                    "when": "false"
                },
                {
                    "command": "aws.toolkit.auth.addConnection",
                    "when": "false"
                },
                {
                    "command": "aws.toolkit.auth.switchConnections",
                    "when": "false"
                },
                {
                    "command": "aws.toolkit.auth.help",
                    "when": "false"
                },
                {
                    "command": "aws.toolkit.auth.manageConnections"
                },
                {
                    "command": "aws.dev.openMenu",
                    "when": "aws.isDevMode || isCloud9"
                },
                {
                    "command": "aws.openInApplicationComposer",
                    "when": "false"
                },
                {
                    "command": "aws.toolkit.amazonq.learnMore",
                    "when": "false"
                },
                {
                    "command": "aws.toolkit.amazonq.extensionpage",
                    "when": "false"
                },
                {
                    "command": "aws.newThreatComposerFile",
                    "when": "false"
                }
            ],
            "editor/title": [
                {
                    "command": "aws.previewStateMachine",
                    "when": "editorLangId == asl || editorLangId == asl-yaml",
                    "group": "navigation"
                },
                {
                    "command": "aws.saveCurrentLogDataContent",
                    "when": "resourceScheme == aws-cwl",
                    "group": "navigation"
                },
                {
                    "command": "aws.cwl.changeFilterPattern",
                    "when": "resourceScheme == aws-cwl",
                    "group": "navigation"
                },
                {
                    "command": "aws.cwl.changeTimeFilter",
                    "when": "resourceScheme == aws-cwl",
                    "group": "navigation"
                },
                {
                    "command": "aws.s3.editFile",
                    "when": "resourceScheme == s3-readonly",
                    "group": "navigation"
                },
                {
                    "command": "aws.ssmDocument.publishDocument",
                    "when": "editorLangId =~ /^(ssm-yaml|ssm-json)$/",
                    "group": "navigation"
                },
                {
                    "command": "aws.resources.updateResourceInline",
                    "when": "resourceScheme == awsResource && !isCloud9 && config.aws.experiments.jsonResourceModification",
                    "group": "navigation"
                },
                {
                    "command": "aws.resources.closeResource",
                    "when": "resourcePath =~ /^.+(awsResource.json)$/",
                    "group": "navigation"
                },
                {
                    "command": "aws.resources.saveResource",
                    "when": "resourcePath =~ /^.+(awsResource.json)$/",
                    "group": "navigation"
                },
                {
                    "command": "aws.openInApplicationComposer",
                    "when": "(editorLangId == json && !(resourceFilename =~ /^.*\\.tc\\.json$/)) || editorLangId == yaml || resourceFilename =~ /^.*\\.(template)$/",
                    "group": "navigation"
                }
            ],
            "editor/title/context": [
                {
                    "command": "aws.copyLogResource",
                    "when": "resourceScheme == aws-cwl",
                    "group": "1_cutcopypaste@1"
                }
            ],
            "view/title": [
                {
                    "command": "aws.toolkit.submitFeedback",
                    "when": "view == aws.explorer && !aws.isWebExtHost",
                    "group": "navigation@6"
                },
                {
                    "command": "aws.refreshAwsExplorer",
                    "when": "view == aws.explorer",
                    "group": "navigation@5"
                },
                {
                    "command": "aws.cdk.refresh",
                    "when": "view == aws.cdk",
                    "group": "navigation@1"
                },
                {
                    "command": "aws.appBuilder.refresh",
                    "when": "view == aws.appBuilder",
                    "group": "navigation@1"
                },
                {
                    "command": "aws.appBuilderForFileExplorer.refresh",
                    "when": "view == aws.appBuilderForFileExplorer",
                    "group": "navigation@1"
                },
                {
                    "command": "aws.toolkit.login",
                    "when": "view == aws.explorer",
                    "group": "1_account@1"
                },
                {
                    "command": "aws.showRegion",
                    "when": "view == aws.explorer",
                    "group": "1_account@2"
                },
                {
                    "command": "aws.listCommands",
                    "when": "view == aws.explorer && !isCloud9",
                    "group": "1_account@3"
                },
                {
                    "command": "aws.toolkit.lambda.createServerlessLandProject",
                    "when": "view == aws.explorer",
                    "group": "3_lambda@1"
                },
                {
                    "command": "aws.lambda.createNewSamApp",
                    "when": "view == aws.explorer",
                    "group": "3_lambda@2"
                },
                {
                    "command": "aws.launchConfigForm",
                    "when": "view == aws.explorer",
                    "group": "3_lambda@3"
                },
                {
                    "command": "aws.deploySamApplication",
                    "when": "config.aws.samcli.legacyDeploy && view == aws.explorer",
                    "group": "3_lambda@4"
                },
                {
                    "command": "aws.samcli.sync",
                    "when": "!config.aws.samcli.legacyDeploy && view == aws.explorer",
                    "group": "3_lambda@4"
                },
                {
                    "submenu": "aws.toolkit.submenu.feedback",
                    "when": "view =~ /^aws\\./ && !(view =~ /^aws\\.amazonq/)",
                    "group": "y_toolkitMeta@1"
                },
                {
                    "submenu": "aws.toolkit.submenu.help",
                    "when": "view =~ /^aws\\./ && !(view =~ /^aws\\.amazonq/)",
                    "group": "y_toolkitMeta@2"
                },
                {
                    "command": "aws.toolkit.lambda.openWalkthrough",
                    "when": "view =~ /^(aws.appBuilder|aws.appBuilderForFileExplorer)$/",
                    "group": "y_toolkitWalkthrough@1"
                },
                {
                    "command": "aws.toolkit.lambda.createServerlessLandProject",
                    "when": "view =~ /^(aws.appBuilder|aws.appBuilderForFileExplorer)$/",
                    "group": "y_toolkitWalkthrough@2"
                },
                {
                    "command": "aws.codecatalyst.cloneRepo",
                    "when": "view == aws.codecatalyst && !isCloud9 && aws.codecatalyst.connected",
                    "group": "1_codeCatalyst@1"
                },
                {
                    "command": "aws.codecatalyst.createDevEnv",
                    "when": "view == aws.codecatalyst && !isCloud9 && aws.codecatalyst.connected",
                    "group": "1_codeCatalyst@1"
                },
                {
                    "command": "aws.codecatalyst.listCommands",
                    "when": "view == aws.codecatalyst && !isCloud9 && aws.codecatalyst.connected",
                    "group": "1_codeCatalyst@1"
                },
                {
                    "command": "aws.codecatalyst.openDevEnv",
                    "when": "view == aws.codecatalyst && !isCloud9 && aws.codecatalyst.connected",
                    "group": "1_codeCatalyst@1"
                },
                {
                    "command": "aws.codecatalyst.manageConnections",
                    "when": "view == aws.codecatalyst && !isCloud9 && !aws.codecatalyst.connected",
                    "group": "2_codeCatalyst@1"
                },
                {
                    "command": "aws.codecatalyst.signout",
                    "when": "view == aws.codecatalyst && !isCloud9 && aws.codecatalyst.connected",
                    "group": "2_codeCatalyst@1"
                }
            ],
            "explorer/context": [
                {
                    "command": "aws.deploySamApplication",
                    "when": "config.aws.samcli.legacyDeploy && isFileSystemResource && resourceFilename =~ /^template\\.(json|yml|yaml)$/",
                    "group": "z_aws@1"
                },
                {
                    "command": "aws.samcli.sync",
                    "when": "!config.aws.samcli.legacyDeploy && isFileSystemResource && resourceFilename =~ /^(template\\.(json|yml|yaml))|(samconfig\\.toml)$/",
                    "group": "z_aws@1"
                },
                {
                    "command": "aws.uploadLambda",
                    "when": "explorerResourceIsFolder || isFileSystemResource && resourceFilename =~ /^template\\.(json|yml|yaml)$/",
                    "group": "z_aws@3"
                },
                {
                    "command": "aws.openInApplicationComposer",
                    "when": "isFileSystemResource && !(resourceFilename =~ /^.*\\.tc\\.json$/) && resourceFilename =~ /^.*\\.(json|yml|yaml|template)$/",
                    "group": "z_aws@1"
                },
                {
                    "command": "aws.stepfunctions.openWithWorkflowStudio",
                    "when": "isFileSystemResource && resourceFilename =~ /^.*\\.asl\\.(json|yml|yaml)$/",
                    "group": "z_aws@1"
                }
            ],
            "view/item/context": [
                {
                    "command": "_aws.toolkit.notifications.dismiss",
                    "when": "viewItem == toolkitNotificationStartUp",
                    "group": "inline@1"
                },
                {
                    "command": "aws.apig.invokeRemoteRestApi",
                    "when": "view =~ /^(aws.explorer|aws.appBuilder|aws.appBuilderForFileExplorer)$/ && viewItem =~ /^(awsApiGatewayNode)$/",
                    "group": "0@1"
                },
                {
                    "command": "aws.ec2.openTerminal",
                    "group": "0@1",
                    "when": "viewItem =~ /^(awsEc2(Parent|Running)Node)$/"
                },
                {
                    "command": "aws.ec2.openTerminal",
                    "group": "inline@1",
                    "when": "viewItem =~ /^(awsEc2(Parent|Running)Node)$/"
                },
                {
                    "command": "aws.ec2.linkToLaunch",
                    "group": "0@0",
                    "when": "viewItem =~ /^(awsEc2ParentNode)$/"
                },
                {
                    "command": "aws.ec2.linkToLaunch",
                    "group": "inline@0",
                    "when": "viewItem =~ /^(awsEc2ParentNode)$/"
                },
                {
                    "command": "aws.ec2.openRemoteConnection",
                    "group": "0@1",
                    "when": "viewItem =~ /^(awsEc2(Parent|Running)Node)$/"
                },
                {
                    "command": "aws.ec2.openRemoteConnection",
                    "group": "inline@1",
                    "when": "viewItem =~ /^(awsEc2(Parent|Running)Node)$/"
                },
                {
                    "command": "aws.ec2.startInstance",
                    "group": "0@1",
                    "when": "viewItem == awsEc2StoppedNode"
                },
                {
                    "command": "aws.ec2.startInstance",
                    "group": "inline@1",
                    "when": "viewItem == awsEc2StoppedNode"
                },
                {
                    "command": "aws.ec2.stopInstance",
                    "group": "0@1",
                    "when": "viewItem == awsEc2RunningNode"
                },
                {
                    "command": "aws.ec2.stopInstance",
                    "group": "inline@1",
                    "when": "viewItem == awsEc2RunningNode"
                },
                {
                    "command": "aws.ec2.rebootInstance",
                    "group": "0@1",
                    "when": "viewItem == awsEc2RunningNode"
                },
                {
                    "command": "aws.ec2.rebootInstance",
                    "group": "inline@1",
                    "when": "viewItem == awsEc2RunningNode"
                },
                {
                    "command": "aws.ec2.copyInstanceId",
                    "when": "view == aws.explorer && viewItem =~ /^(awsEc2(Running|Stopped|Pending)Node)$/",
                    "group": "2@0"
                },
                {
                    "command": "aws.ecr.createRepository",
                    "when": "view == aws.explorer && viewItem == awsEcrNode",
                    "group": "inline@1"
                },
                {
                    "command": "aws.iot.createThing",
                    "when": "view == aws.explorer && viewItem == awsIotThingsNode",
                    "group": "inline@1"
                },
                {
                    "command": "aws.iot.createCert",
                    "when": "view == aws.explorer && viewItem == awsIotCertsNode",
                    "group": "inline@1"
                },
                {
                    "command": "aws.iot.createPolicy",
                    "when": "view == aws.explorer && viewItem == awsIotPoliciesNode",
                    "group": "inline@1"
                },
                {
                    "command": "aws.iot.attachCert",
                    "when": "view == aws.explorer && viewItem == awsIotThingNode",
                    "group": "inline@1"
                },
                {
                    "command": "aws.iot.attachPolicy",
                    "when": "view == aws.explorer && viewItem =~ /^awsIotCertificateNode.(Things|Policies)/",
                    "group": "inline@1"
                },
                {
                    "command": "aws.redshift.editConnection",
                    "when": "view == aws.explorer && viewItem == awsRedshiftWarehouseNode",
                    "group": "0@1"
                },
                {
                    "command": "aws.redshift.deleteConnection",
                    "when": "view == aws.explorer && viewItem == awsRedshiftWarehouseNode",
                    "group": "0@2"
                },
                {
                    "command": "aws.s3.openFile",
                    "when": "view == aws.explorer && viewItem == awsS3FileNode && !isCloud9",
                    "group": "0@1"
                },
                {
                    "command": "aws.s3.editFile",
                    "when": "view == aws.explorer && viewItem == awsS3FileNode && !isCloud9",
                    "group": "inline@1"
                },
                {
                    "command": "aws.s3.downloadFileAs",
                    "when": "view == aws.explorer && viewItem == awsS3FileNode",
                    "group": "inline@2"
                },
                {
                    "command": "aws.s3.createBucket",
                    "when": "view == aws.explorer && viewItem == awsS3Node",
                    "group": "inline@1"
                },
                {
                    "command": "aws.s3.createFolder",
                    "when": "view =~ /^(aws.explorer|aws.appBuilder|aws.appBuilderForFileExplorer)$/ && viewItem =~ /^(awsS3BucketNode|awsS3FolderNode)$/",
                    "group": "inline@1"
                },
                {
                    "command": "aws.ssmDocument.openLocalDocument",
                    "when": "view == aws.explorer && viewItem =~ /^(awsDocumentItemNode|awsDocumentItemNodeWriteable)$/",
                    "group": "inline@1"
                },
                {
                    "command": "aws.s3.uploadFile",
                    "when": "view =~ /^(aws.explorer|aws.appBuilder|aws.appBuilderForFileExplorer)$/ && viewItem =~ /^(awsS3BucketNode|awsS3FolderNode)$/",
                    "group": "inline@2"
                },
                {
                    "command": "aws.showRegion",
                    "when": "view == aws.explorer && viewItem == awsRegionNode",
                    "group": "0@1"
                },
                {
                    "command": "aws.toolkit.lambda.createServerlessLandProject",
                    "when": "view == aws.explorer && viewItem == awsLambdaNode || viewItem == awsRegionNode",
                    "group": "1@1"
                },
                {
                    "command": "aws.lambda.createNewSamApp",
                    "when": "view == aws.explorer && viewItem == awsLambdaNode || viewItem == awsRegionNode",
                    "group": "1@2"
                },
                {
                    "command": "aws.launchConfigForm",
                    "when": "view == aws.explorer && viewItem == awsLambdaNode || viewItem == awsRegionNode || viewItem == awsCloudFormationRootNode",
                    "group": "1@2"
                },
                {
                    "command": "aws.deploySamApplication",
                    "when": "config.aws.samcli.legacyDeploy && view == aws.explorer && viewItem =~ /^(awsLambdaNode|awsRegionNode|awsCloudFormationRootNode)$/",
                    "group": "1@3"
                },
                {
                    "command": "aws.samcli.sync",
                    "when": "!config.aws.samcli.legacyDeploy && view == aws.explorer && viewItem =~ /^(awsLambdaNode|awsRegionNode|awsCloudFormationRootNode)$/",
                    "group": "1@3"
                },
                {
                    "command": "aws.ecr.copyTagUri",
                    "when": "view == aws.explorer && viewItem == awsEcrTagNode",
                    "group": "2@1"
                },
                {
                    "command": "aws.ecr.deleteTag",
                    "when": "view == aws.explorer && viewItem == awsEcrTagNode",
                    "group": "3@1"
                },
                {
                    "command": "aws.ecr.copyRepositoryUri",
                    "when": "view == aws.explorer && viewItem == awsEcrRepositoryNode",
                    "group": "2@1"
                },
                {
                    "command": "aws.ecr.createRepository",
                    "when": "view == aws.explorer && viewItem == awsEcrNode",
                    "group": "0@1"
                },
                {
                    "command": "aws.ecr.deleteRepository",
                    "when": "view == aws.explorer && viewItem == awsEcrRepositoryNode",
                    "group": "3@1"
                },
                {
                    "command": "aws.invokeLambda",
                    "when": "view =~ /^(aws.explorer|aws.appBuilder|aws.appBuilderForFileExplorer)$/ && viewItem =~ /^(awsRegionFunctionNode|awsRegionFunctionNodeDownloadable|awsCloudFormationFunctionNode)$/ || viewItem == awsAppBuilderDeployedNode",
                    "group": "0@1"
                },
                {
                    "command": "aws.downloadLambda",
                    "when": "view =~ /^(aws.explorer|aws.appBuilder|aws.appBuilderForFileExplorer)$/ && viewItem =~ /^(awsRegionFunctionNode|awsRegionFunctionNodeDownloadable)$/ || viewItem == awsAppBuilderDeployedNode",
                    "group": "0@2"
                },
                {
                    "command": "aws.uploadLambda",
                    "when": "view =~ /^(aws.explorer|aws.appBuilder|aws.appBuilderForFileExplorer)$/ && viewItem =~ /^(awsRegionFunctionNode|awsRegionFunctionNodeDownloadable)$/ || viewItem == awsAppBuilderDeployedNode",
                    "group": "1@1"
                },
                {
                    "command": "aws.deleteLambda",
                    "when": "view =~ /^(aws.explorer)$/ && viewItem =~ /^(awsRegionFunctionNode|awsRegionFunctionNodeDownloadable)$/",
                    "group": "4@1"
                },
                {
                    "command": "aws.copyLambdaUrl",
                    "when": "view =~ /^(aws.explorer|aws.appBuilder|aws.appBuilderForFileExplorer)$/ && viewItem =~ /^(awsRegionFunctionNode|awsRegionFunctionNodeDownloadable)$/ || viewItem == awsAppBuilderDeployedNode",
                    "group": "2@0"
                },
                {
                    "command": "aws.appBuilder.searchLogs",
                    "when": "view =~ /^(aws.explorer|aws.appBuilder|aws.appBuilderForFileExplorer)$/ && viewItem =~ /^(awsRegionFunctionNode|awsRegionFunctionNodeDownloadable|awsCloudFormationFunctionNode)$/",
                    "group": "0@3"
                },
                {
                    "command": "aws.appBuilder.tailLogs",
                    "when": "view =~ /^(aws.explorer|aws.appBuilder|aws.appBuilderForFileExplorer)$/ && viewItem =~ /^(awsRegionFunctionNode|awsRegionFunctionNodeDownloadable|awsCloudFormationFunctionNode)$/",
                    "group": "0@4"
                },
                {
                    "command": "aws.deleteCloudFormation",
                    "when": "view == aws.explorer && viewItem == awsCloudFormationNode",
                    "group": "3@5"
                },
                {
                    "command": "aws.searchSchema",
                    "when": "view == aws.explorer && viewItem == awsSchemasNode",
                    "group": "0@1"
                },
                {
                    "command": "aws.searchSchemaPerRegistry",
                    "when": "view == aws.explorer && viewItem == awsRegistryItemNode",
                    "group": "0@1"
                },
                {
                    "command": "aws.viewSchemaItem",
                    "when": "view == aws.explorer && viewItem == awsSchemaItemNode",
                    "group": "0@1"
                },
                {
                    "command": "aws.stepfunctions.createStateMachineFromTemplate",
                    "when": "view == aws.explorer && viewItem == awsStepFunctionsNode",
                    "group": "0@1"
                },
                {
                    "command": "aws.downloadStateMachineDefinition",
                    "when": "view == aws.explorer && viewItem == awsStateMachineNode",
                    "group": "0@1"
                },
                {
                    "command": "aws.previewStateMachine",
                    "when": "view == aws.explorer && viewItem == awsStateMachineNode",
                    "group": "0@2"
                },
                {
                    "command": "aws.cdk.renderStateMachineGraph",
                    "when": "viewItem == awsCdkStateMachineNode",
                    "group": "inline@1"
                },
                {
                    "command": "aws.cdk.renderStateMachineGraph",
                    "when": "viewItem == awsCdkStateMachineNode",
                    "group": "0@1"
                },
                {
                    "command": "aws.executeStateMachine",
                    "when": "view == aws.explorer && viewItem == awsStateMachineNode",
                    "group": "0@3"
                },
                {
                    "command": "aws.iot.createThing",
                    "when": "view == aws.explorer && viewItem == awsIotThingsNode",
                    "group": "0@1"
                },
                {
                    "command": "aws.iot.createCert",
                    "when": "view == aws.explorer && viewItem == awsIotCertsNode",
                    "group": "0@1"
                },
                {
                    "command": "aws.iot.createPolicy",
                    "when": "view == aws.explorer && viewItem == awsIotPoliciesNode",
                    "group": "0@1"
                },
                {
                    "command": "aws.iot.createPolicyVersion",
                    "when": "view == aws.explorer && viewItem == awsIotPolicyNode.WithVersions",
                    "group": "0@1"
                },
                {
                    "command": "aws.iot.viewPolicyVersion",
                    "when": "view == aws.explorer && viewItem =~ /^awsIotPolicyVersionNode./",
                    "group": "0@1"
                },
                {
                    "command": "aws.iot.attachCert",
                    "when": "view == aws.explorer && viewItem == awsIotThingNode",
                    "group": "0@1"
                },
                {
                    "command": "aws.iot.attachPolicy",
                    "when": "view == aws.explorer && viewItem =~ /^awsIotCertificateNode.(Things|Policies)/",
                    "group": "0@1"
                },
                {
                    "command": "aws.s3.createBucket",
                    "when": "view == aws.explorer && viewItem == awsS3Node",
                    "group": "0@1"
                },
                {
                    "command": "aws.s3.downloadFileAs",
                    "when": "view == aws.explorer && viewItem == awsS3FileNode",
                    "group": "0@1"
                },
                {
                    "command": "aws.s3.uploadFile",
                    "when": "view =~ /^(aws.explorer|aws.appBuilder|aws.appBuilderForFileExplorer)$/ && viewItem =~ /^(awsS3BucketNode|awsS3FolderNode)$/",
                    "group": "0@1"
                },
                {
                    "command": "aws.s3.uploadFileToParent",
                    "when": "view == aws.explorer && viewItem == awsS3FileNode",
                    "group": "1@1"
                },
                {
                    "command": "aws.s3.createFolder",
                    "when": "view =~ /^(aws.explorer|aws.appBuilder|aws.appBuilderForFileExplorer)$/ && viewItem =~ /^(awsS3BucketNode|awsS3FolderNode)$/",
                    "group": "1@1"
                },
                {
                    "command": "aws.iot.deactivateCert",
                    "when": "view == aws.explorer && viewItem =~ /^awsIotCertificateNode.(Things|Policies).ACTIVE$/",
                    "group": "1@1"
                },
                {
                    "command": "aws.iot.activateCert",
                    "when": "view == aws.explorer && viewItem =~ /^awsIotCertificateNode.(Things|Policies).INACTIVE$/",
                    "group": "1@1"
                },
                {
                    "command": "aws.iot.revokeCert",
                    "when": "view == aws.explorer && viewItem =~ /^awsIotCertificateNode.(Things|Policies).(ACTIVE|INACTIVE)$/",
                    "group": "1@2"
                },
                {
                    "command": "aws.iot.setDefaultPolicy",
                    "when": "view == aws.explorer && viewItem == awsIotPolicyVersionNode.NONDEFAULT",
                    "group": "1@1"
                },
                {
                    "command": "aws.iot.copyEndpoint",
                    "when": "view == aws.explorer && viewItem == awsIotNode",
                    "group": "2@1"
                },
                {
                    "command": "aws.copyName",
                    "when": "view =~ /^(aws.explorer|aws.appBuilder|aws.appBuilderForFileExplorer)$/ && viewItem =~ /^(awsRegionFunctionNode|awsRegionFunctionNodeDownloadable|awsCloudFormationFunctionNode|awsStateMachineNode|awsCloudFormationNode|awsS3BucketNode|awsS3FolderNode|awsS3FileNode|awsApiGatewayNode|awsIotThingNode)$|^(awsAppRunnerServiceNode|awsIotCertificateNode|awsIotPolicyNode|awsIotPolicyVersionNode|(awsEc2(Running|Pending|Stopped)Node))/",
                    "group": "2@1"
                },
                {
                    "command": "aws.copyArn",
                    "when": "view =~ /^(aws.explorer|aws.appBuilder|aws.appBuilderForFileExplorer)$/ && viewItem =~ /^(awsRegionFunctionNode|awsRegionFunctionNodeDownloadable|awsCloudFormationFunctionNode|awsStateMachineNode|awsCloudFormationNode|awsCloudWatchLogNode|awsS3BucketNode|awsS3FolderNode|awsS3FileNode|awsApiGatewayNode|awsEcrRepositoryNode|awsIotThingNode)$|^(awsAppRunnerServiceNode|awsEcsServiceNode|awsIotCertificateNode|awsIotPolicyNode|awsIotPolicyVersionNode|awsMdeInstanceNode|(awsEc2(Running|Pending|Stopped)Node))/",
                    "group": "2@2"
                },
                {
                    "command": "aws.openAwsConsole",
                    "when": "view =~ /^(aws.explorer|aws.appBuilder|aws.appBuilderForFileExplorer)$/ && viewItem =~ /^(awsRegionFunctionNode|awsRegionFunctionNodeDownloadable|awsS3BucketNode)$/",
                    "group": "2@3"
                },
                {
                    "command": "aws.openAwsCFNConsole",
                    "when": "view =~ /^(aws.appBuilder|aws.appBuilderForFileExplorer)$/ && viewItem =~ /^(awsAppBuilderStackNode)$/",
                    "group": "2@3"
                },
                {
                    "command": "aws.cwl.searchLogGroup",
                    "group": "0@1",
                    "when": "view == aws.explorer && viewItem =~ /^awsCloudWatchLogNode|awsCloudWatchLogParentNode$/"
                },
                {
                    "command": "aws.cwl.searchLogGroup",
                    "group": "inline@1",
                    "when": "view == aws.explorer && viewItem =~ /^awsCloudWatchLogNode|awsCloudWatchLogParentNode$/"
                },
                {
                    "command": "aws.cwl.tailLogGroup",
                    "group": "0@1",
                    "when": "view == aws.explorer && viewItem =~ /^awsCloudWatchLogNode|awsCloudWatchLogParentNode$/"
                },
                {
                    "command": "aws.cwl.tailLogGroup",
                    "group": "inline@1",
                    "when": "view == aws.explorer && viewItem =~ /^awsCloudWatchLogNode|awsCloudWatchLogParentNode$/"
                },
                {
                    "command": "aws.apig.copyUrl",
                    "when": "view =~ /^(aws.explorer|aws.appBuilder|aws.appBuilderForFileExplorer)$/ && viewItem =~ /^(awsApiGatewayNode)$/",
                    "group": "2@0"
                },
                {
                    "command": "aws.s3.copyPath",
                    "when": "view == aws.explorer && viewItem =~ /^(awsS3FolderNode|awsS3FileNode)$/",
                    "group": "2@3"
                },
                {
                    "command": "aws.s3.presignedURL",
                    "when": "view == aws.explorer && viewItem =~ /^(awsS3FileNode)$/",
                    "group": "2@4"
                },
                {
                    "command": "aws.iot.detachCert",
                    "when": "view == aws.explorer && viewItem =~ /^(awsIotCertificateNode.Things)/",
                    "group": "3@1"
                },
                {
                    "command": "aws.iot.detachPolicy",
                    "when": "view == aws.explorer && viewItem == awsIotPolicyNode.Certificates",
                    "group": "3@1"
                },
                {
                    "command": "aws.iot.deleteThing",
                    "when": "view == aws.explorer && viewItem == awsIotThingNode",
                    "group": "3@1"
                },
                {
                    "command": "aws.iot.deleteCert",
                    "when": "view == aws.explorer && viewItem =~ /^awsIotCertificateNode.Policies/",
                    "group": "3@1"
                },
                {
                    "command": "aws.iot.deletePolicy",
                    "when": "view == aws.explorer && viewItem == awsIotPolicyNode.WithVersions",
                    "group": "3@1"
                },
                {
                    "command": "aws.iot.deletePolicyVersion",
                    "when": "view == aws.explorer && viewItem == awsIotPolicyVersionNode.NONDEFAULT",
                    "group": "3@1"
                },
                {
                    "command": "aws.s3.deleteBucket",
                    "when": "view =~ /^(aws.explorer)$/ && viewItem == awsS3BucketNode",
                    "group": "3@1"
                },
                {
                    "command": "aws.s3.deleteFile",
                    "when": "view == aws.explorer && viewItem == awsS3FileNode",
                    "group": "3@1"
                },
                {
                    "command": "aws.downloadSchemaItemCode",
                    "when": "view == aws.explorer && viewItem == awsSchemaItemNode",
                    "group": "1@1"
                },
                {
                    "command": "aws.cwl.viewLogStream",
                    "group": "0@1",
                    "when": "view == aws.explorer && viewItem == awsCloudWatchLogNode"
                },
                {
                    "command": "aws.ssmDocument.openLocalDocumentYaml",
                    "group": "0@1",
                    "when": "view == aws.explorer && viewItem =~ /^(awsDocumentItemNode|awsDocumentItemNodeWriteable)$/"
                },
                {
                    "command": "aws.ssmDocument.openLocalDocumentJson",
                    "group": "0@2",
                    "when": "view == aws.explorer && viewItem =~ /^(awsDocumentItemNode|awsDocumentItemNodeWriteable)$/"
                },
                {
                    "command": "aws.ssmDocument.updateDocumentVersion",
                    "group": "2@1",
                    "when": "view == aws.explorer && viewItem == awsDocumentItemNodeWriteable"
                },
                {
                    "command": "aws.ssmDocument.deleteDocument",
                    "group": "3@2",
                    "when": "view == aws.explorer && viewItem == awsDocumentItemNodeWriteable"
                },
                {
                    "command": "aws.ecs.runCommandInContainer",
                    "group": "0@1",
                    "when": "view == aws.explorer && viewItem =~ /^(awsEcsContainerNodeExec)(.*)$/"
                },
                {
                    "command": "aws.ecs.openTaskInTerminal",
                    "group": "0@2",
                    "when": "view == aws.explorer && viewItem =~ /^(awsEcsContainerNodeExec)(.*)$/ && !isCloud9"
                },
                {
                    "command": "aws.ecs.enableEcsExec",
                    "group": "0@2",
                    "when": "view == aws.explorer && viewItem == awsEcsServiceNode.DISABLED"
                },
                {
                    "command": "aws.ecs.disableEcsExec",
                    "group": "0@2",
                    "when": "view == aws.explorer && viewItem == awsEcsServiceNode.ENABLED"
                },
                {
                    "command": "aws.ecs.viewDocumentation",
                    "group": "1@3",
                    "when": "view == aws.explorer && viewItem =~ /^(awsEcsClusterNode|awsEcsContainerNode)$|^awsEcsServiceNode/"
                },
                {
                    "command": "aws.resources.configure",
                    "when": "view == aws.explorer && viewItem == resourcesRootNode",
                    "group": "1@1"
                },
                {
                    "command": "aws.resources.configure",
                    "when": "view == aws.explorer && viewItem == resourcesRootNode",
                    "group": "inline@1"
                },
                {
                    "command": "aws.resources.openResourcePreview",
                    "when": "view == aws.explorer && viewItem =~ /^(.*)(ResourceNode)$/",
                    "group": "1@1"
                },
                {
                    "command": "aws.resources.copyIdentifier",
                    "when": "view == aws.explorer && viewItem =~ /^(.*)(ResourceNode)$/",
                    "group": "1@1"
                },
                {
                    "command": "aws.resources.viewDocs",
                    "when": "view == aws.explorer && viewItem =~ /^(.*)(Documented)(.*)(ResourceTypeNode)$/",
                    "group": "1@1"
                },
                {
                    "command": "aws.resources.createResource",
                    "when": "view == aws.explorer && viewItem =~ /^(.*)(Creatable)(.*)(ResourceTypeNode)$/ && !isCloud9 && config.aws.experiments.jsonResourceModification",
                    "group": "2@1"
                },
                {
                    "command": "aws.resources.createResource",
                    "when": "view == aws.explorer && viewItem =~ /^(.*)(Creatable)(.*)(ResourceTypeNode)$/ && !isCloud9 && config.aws.experiments.jsonResourceModification",
                    "group": "inline@1"
                },
                {
                    "command": "aws.resources.updateResource",
                    "when": "view == aws.explorer && viewItem =~ /^(.*)(Updatable)(.*)(ResourceNode)$/ && !isCloud9 && config.aws.experiments.jsonResourceModification",
                    "group": "2@1"
                },
                {
                    "command": "aws.resources.deleteResource",
                    "when": "view == aws.explorer && viewItem =~ /^(.*)(Deletable)(.*)(ResourceNode)$/ && !isCloud9 && config.aws.experiments.jsonResourceModification",
                    "group": "2@2"
                },
                {
                    "command": "aws.apprunner.createServiceFromEcr",
                    "group": "0@2",
                    "when": "view == aws.explorer && viewItem =~ /awsEcrTagNode|awsEcrRepositoryNode/"
                },
                {
                    "command": "aws.apprunner.startDeployment",
                    "group": "0@1",
                    "when": "view == aws.explorer && viewItem == awsAppRunnerServiceNode.RUNNING"
                },
                {
                    "command": "aws.apprunner.createService",
                    "group": "0@2",
                    "when": "view == aws.explorer && viewItem == awsAppRunnerNode"
                },
                {
                    "command": "aws.apprunner.pauseService",
                    "group": "0@3",
                    "when": "view == aws.explorer && viewItem == awsAppRunnerServiceNode.RUNNING"
                },
                {
                    "command": "aws.apprunner.resumeService",
                    "group": "0@3",
                    "when": "view == aws.explorer && viewItem == awsAppRunnerServiceNode.PAUSED"
                },
                {
                    "command": "aws.apprunner.copyServiceUrl",
                    "group": "1@1",
                    "when": "view == aws.explorer && viewItem == awsAppRunnerServiceNode.RUNNING"
                },
                {
                    "command": "aws.apprunner.open",
                    "group": "1@2",
                    "when": "view == aws.explorer && viewItem == awsAppRunnerServiceNode.RUNNING"
                },
                {
                    "command": "aws.apprunner.deleteService",
                    "group": "3@1",
                    "when": "view == aws.explorer && viewItem =~ /awsAppRunnerServiceNode.[RUNNING|PAUSED|CREATE_FAILED]/"
                },
                {
                    "command": "aws.cloudFormation.newTemplate",
                    "group": "0@1",
                    "when": "view == aws.explorer && viewItem == awsCloudFormationRootNode"
                },
                {
                    "command": "aws.sam.newTemplate",
                    "group": "0@2",
                    "when": "view == aws.explorer && viewItem == awsCloudFormationRootNode"
                },
                {
                    "command": "aws.appBuilder.viewDocs",
                    "when": "viewItem == awsAppBuilderRootNode",
                    "group": "0@2"
                },
                {
                    "command": "aws.cdk.viewDocs",
                    "when": "viewItem == awsCdkRootNode",
                    "group": "0@2"
                },
                {
                    "command": "aws.toolkit.auth.addConnection",
                    "when": "viewItem == awsAuthNode",
                    "group": "0@1"
                },
                {
                    "command": "aws.toolkit.auth.switchConnections",
                    "when": "viewItem == awsAuthNode",
                    "group": "0@2"
                },
                {
                    "command": "aws.toolkit.auth.signout",
                    "when": "viewItem == awsAuthNode && !isCloud9",
                    "group": "0@3"
                },
                {
                    "command": "aws.toolkit.auth.help",
                    "when": "viewItem == awsAuthNode",
                    "group": "inline@1"
                },
                {
                    "command": "aws.openInApplicationComposer",
                    "when": "viewItem == awsAppBuilderAppNode",
                    "group": "inline@2"
                },
                {
                    "command": "aws.launchDebugConfigForm",
                    "when": "viewItem == awsAppBuilderResourceNode.function",
                    "group": "inline@1"
                },
                {
                    "command": "aws.appBuilder.deploy",
                    "when": "viewItem == awsAppBuilderAppNode",
                    "group": "inline@4"
                },
                {
                    "command": "aws.appBuilder.build",
                    "when": "viewItem == awsAppBuilderAppNode",
                    "group": "inline@3"
                },
                {
                    "command": "aws.appBuilder.openTemplate",
                    "when": "viewItem == awsAppBuilderAppNode",
                    "group": "inline@1"
                },
                {
                    "command": "aws.appBuilder.openHandler",
                    "when": "viewItem == awsAppBuilderResourceNode.function",
                    "group": "inline@1"
                },
                {
                    "submenu": "aws.toolkit.auth",
                    "when": "viewItem == awsAuthNode",
                    "group": "inline@2"
                },
                {
                    "submenu": "aws.codecatalyst.submenu",
                    "when": "viewItem =~ /^awsCodeCatalystNode/",
                    "group": "inline@1"
                },
                {
                    "command": "aws.codecatalyst.manageConnections",
                    "when": "viewItem =~ /^awsCodeCatalystNode/",
                    "group": "0@1"
                },
                {
                    "command": "aws.codecatalyst.signout",
                    "when": "viewItem =~ /^awsCodeCatalystNode/&& !isCloud9 && aws.codecatalyst.connected",
                    "group": "0@2"
                },
                {
                    "command": "aws.appBuilder.build",
                    "when": "viewItem == awsAppBuilderAppNode",
                    "group": "0@1"
                },
                {
                    "command": "aws.appBuilder.openHandler",
                    "when": "viewItem == awsAppBuilderResourceNode.function",
                    "group": "1@1"
                },
                {
                    "command": "aws.launchConfigForm",
                    "when": "viewItem == awsAppBuilderAppNode",
                    "group": "1@2"
                },
                {
                    "command": "aws.launchDebugConfigForm",
                    "when": "viewItem == awsAppBuilderResourceNode.function",
                    "group": "1@2"
                },
                {
                    "command": "aws.appBuilder.deploy",
                    "when": "viewItem == awsAppBuilderAppNode",
                    "group": "2@1"
                },
                {
                    "command": "aws.openInApplicationComposer",
                    "when": "viewItem == awsAppBuilderAppNode",
                    "group": "3@1"
                },
                {
                    "command": "aws.invokeLambda",
                    "when": "view =~ /^(aws.explorer|aws.appBuilder|aws.appBuilderForFileExplorer)$/ && viewItem =~ /^(awsRegionFunctionNode|awsRegionFunctionNodeDownloadable|awsCloudFormationFunctionNode)$/",
                    "group": "inline@1"
                },
                {
                    "command": "aws.appBuilder.searchLogs",
                    "when": "view =~ /^(aws.explorer|aws.appBuilder|aws.appBuilderForFileExplorer)$/ && viewItem =~ /^(awsRegionFunctionNode|awsRegionFunctionNodeDownloadable|awsCloudFormationFunctionNode)$/",
                    "group": "inline@2"
                },
                {
                    "command": "aws.docdb.createCluster",
                    "when": "view == aws.explorer && viewItem == awsDocDBNode",
                    "group": "inline@1"
                },
                {
                    "command": "aws.docdb.createCluster",
                    "when": "view == aws.explorer && viewItem == awsDocDBNode",
                    "group": "0@1"
                },
                {
                    "command": "aws.docdb.startCluster",
                    "when": "viewItem =~ /^awsDocDB-cluster-(regional|elastic)-stopped/",
                    "group": "inline@1"
                },
                {
                    "command": "aws.docdb.startCluster",
                    "when": "viewItem =~ /^awsDocDB-cluster-(regional|elastic)-stopped/"
                },
                {
                    "command": "aws.docdb.stopCluster",
                    "when": "viewItem =~ /^awsDocDB-cluster-(regional|elastic)-running/",
                    "group": "inline@1"
                },
                {
                    "command": "aws.docdb.stopCluster",
                    "when": "viewItem =~ /^awsDocDB-cluster-(regional|elastic)-running/"
                },
                {
                    "command": "aws.docdb.renameCluster",
                    "when": "viewItem =~ /^awsDocDB-cluster(?!.*-elastic.*)/",
                    "group": "0@2"
                },
                {
                    "command": "aws.docdb.deleteCluster",
                    "when": "viewItem =~ /^awsDocDB-cluster-(regional|elastic)/",
                    "group": "0@4"
                },
                {
                    "command": "aws.docdb.createInstance",
                    "when": "viewItem =~ /^awsDocDB-cluster-(?!elastic|global)(?!-stopped)/"
                },
                {
                    "command": "aws.docdb.renameInstance",
                    "when": " viewItem =~ /^awsDocDB-instance/",
                    "group": "0@2"
                },
                {
                    "command": "aws.docdb.modifyInstance",
                    "when": " viewItem =~ /^awsDocDB-instance/",
                    "group": "0@3"
                },
                {
                    "command": "aws.docdb.rebootInstance",
                    "when": "viewItem =~ /^awsDocDB-instance/",
                    "group": "inline@1"
                },
                {
                    "command": "aws.docdb.rebootInstance",
                    "when": "viewItem =~ /^awsDocDB-instance/"
                },
                {
                    "command": "aws.docdb.deleteInstance",
                    "when": " viewItem =~ /^awsDocDB-instance/",
                    "group": "0@4"
                },
                {
                    "command": "aws.docdb.listTags",
                    "when": "viewItem =~ /^awsDocDB-(?!cluster-global).*/"
                },
                {
                    "command": "aws.docdb.viewConsole",
                    "when": "viewItem =~ /^awsDocDB-/",
                    "group": "0@1"
                },
                {
                    "command": "aws.docdb.viewDocs",
                    "when": "viewItem == awsDocDBNode"
                },
                {
                    "command": "aws.docdb.copyEndpoint",
                    "when": "viewItem =~ /^awsDocDB-/",
                    "group": "0@1"
                },
                {
                    "command": "aws.appBuilder.tailLogs",
                    "when": "view =~ /^(aws.explorer|aws.appBuilder|aws.appBuilderForFileExplorer)$/ && viewItem =~ /^(awsRegionFunctionNode|awsRegionFunctionNodeDownloadable|awsCloudFormationFunctionNode)$/",
                    "group": "inline@3"
                }
            ],
            "aws.toolkit.auth": [
                {
                    "command": "aws.toolkit.auth.manageConnections",
                    "group": "0@1"
                },
                {
                    "command": "aws.toolkit.auth.switchConnections",
                    "group": "0@2"
                },
                {
                    "command": "aws.toolkit.auth.signout",
                    "enablement": "!isCloud9",
                    "group": "0@3"
                }
            ],
            "aws.toolkit.submenu.feedback": [
                {
                    "command": "aws.toolkit.submitFeedback",
                    "when": "!aws.isWebExtHost",
                    "group": "1_feedback@1"
                },
                {
                    "command": "aws.toolkit.createIssueOnGitHub",
                    "group": "1_feedback@2"
                }
            ],
            "aws.toolkit.submenu.help": [
                {
                    "command": "aws.quickStart",
                    "when": "isCloud9",
                    "group": "1_help@1"
                },
                {
                    "command": "aws.toolkit.help",
                    "group": "1_help@2"
                },
                {
                    "command": "aws.toolkit.github",
                    "group": "1_help@3"
                },
                {
                    "command": "aws.toolkit.aboutExtension",
                    "group": "1_help@4"
                },
                {
                    "command": "aws.toolkit.viewLogs",
                    "group": "1_help@5"
                }
            ],
            "file/newFile": [
                {
                    "command": "aws.newThreatComposerFile"
                }
            ]
        },
        "commands": [
            {
                "command": "_aws.toolkit.notifications.dismiss",
                "title": "%AWS.generic.dismiss%",
                "category": "%AWS.title%",
                "enablement": "view == aws.toolkit.notifications",
                "icon": "$(remove-close)"
            },
            {
                "command": "aws.accessanalyzer.iamPolicyChecks",
                "title": "%AWS.command.accessanalyzer.iamPolicyChecks%",
                "category": "%AWS.title%"
            },
            {
                "command": "aws.launchConfigForm",
                "title": "%AWS.command.launchConfigForm.title%",
                "enablement": "isCloud9 || !aws.isWebExtHost",
                "category": "%AWS.title%",
                "icon": "$(play)",
                "cloud9": {
                    "cn": {
                        "category": "%AWS.title.cn%"
                    }
                }
            },
            {
                "command": "aws.apig.copyUrl",
                "title": "%AWS.command.apig.copyUrl%",
                "category": "%AWS.title%",
                "enablement": "isCloud9 || !aws.isWebExtHost",
                "cloud9": {
                    "cn": {
                        "category": "%AWS.title.cn%"
                    }
                }
            },
            {
                "command": "aws.apig.invokeRemoteRestApi",
                "title": "%AWS.command.apig.invokeRemoteRestApi%",
                "category": "%AWS.title%",
                "enablement": "isCloud9 || !aws.isWebExtHost",
                "cloud9": {
                    "cn": {
                        "category": "%AWS.title.cn%",
                        "title": "%AWS.command.apig.invokeRemoteRestApi.cn%"
                    }
                }
            },
            {
                "command": "aws.lambda.createNewSamApp",
                "title": "%AWS.command.createNewSamApp%",
                "category": "%AWS.title%",
                "enablement": "isCloud9 || !aws.isWebExtHost",
                "cloud9": {
                    "cn": {
                        "category": "%AWS.title.cn%"
                    }
                }
            },
            {
                "command": "aws.launchDebugConfigForm",
                "title": "%AWS.command.launchConfigForm.title%",
                "enablement": "isCloud9 || !aws.isWebExtHost",
                "category": "%AWS.title%",
                "icon": "$(play)",
                "cloud9": {
                    "cn": {
                        "category": "%AWS.title.cn%"
                    }
                }
            },
            {
                "command": "aws.toolkit.login",
                "title": "%AWS.command.login%",
                "category": "%AWS.title%",
                "enablement": "isCloud9 || !aws.isWebExtHost",
                "cloud9": {
                    "cn": {
                        "title": "%AWS.command.login.cn%",
                        "category": "%AWS.title.cn%"
                    }
                }
            },
            {
                "command": "aws.toolkit.credentials.profile.create",
                "title": "%AWS.command.credentials.profile.create%",
                "category": "%AWS.title%",
                "cloud9": {
                    "cn": {
                        "category": "%AWS.title.cn%"
                    }
                }
            },
            {
                "command": "aws.toolkit.credentials.edit",
                "title": "%AWS.command.credentials.edit%",
                "category": "%AWS.title%",
                "cloud9": {
                    "cn": {
                        "category": "%AWS.title.cn%"
                    }
                }
            },
            {
                "command": "aws.codecatalyst.openOrg",
                "title": "%AWS.command.codecatalyst.openOrg%",
                "category": "AWS",
                "enablement": "isCloud9 || !aws.isWebExtHost"
            },
            {
                "command": "aws.codecatalyst.openProject",
                "title": "%AWS.command.codecatalyst.openProject%",
                "category": "AWS",
                "enablement": "isCloud9 || !aws.isWebExtHost"
            },
            {
                "command": "aws.codecatalyst.openRepo",
                "title": "%AWS.command.codecatalyst.openRepo%",
                "category": "AWS",
                "enablement": "isCloud9 || !aws.isWebExtHost"
            },
            {
                "command": "aws.codecatalyst.openDevEnv",
                "title": "%AWS.command.codecatalyst.openDevEnv%",
                "category": "AWS",
                "enablement": "!isCloud9 && !aws.isWebExtHost"
            },
            {
                "command": "aws.codecatalyst.listCommands",
                "title": "%AWS.command.codecatalyst.listCommands%",
                "category": "AWS",
                "enablement": "!isCloud9 && !aws.isWebExtHost"
            },
            {
                "command": "aws.codecatalyst.cloneRepo",
                "title": "%AWS.command.codecatalyst.cloneRepo%",
                "category": "AWS",
                "enablement": "!isCloud9 && !aws.isWebExtHost"
            },
            {
                "command": "aws.codecatalyst.createDevEnv",
                "title": "%AWS.command.codecatalyst.createDevEnv%",
                "category": "AWS",
                "enablement": "!isCloud9 && !aws.isWebExtHost"
            },
            {
                "command": "aws.codecatalyst.signout",
                "title": "%AWS.command.codecatalyst.signout%",
                "category": "AWS",
                "icon": "$(debug-disconnect)",
                "enablement": "isCloud9 || !aws.isWebExtHost"
            },
            {
                "command": "aws.toolkit.auth.addConnection",
                "title": "%AWS.command.auth.addConnection%",
                "category": "%AWS.title%"
            },
            {
                "command": "aws.toolkit.auth.manageConnections",
                "title": "%AWS.command.auth.showConnectionsPage%",
                "category": "%AWS.title%"
            },
            {
                "command": "aws.codecatalyst.manageConnections",
                "title": "%AWS.command.auth.showConnectionsPage%",
                "category": "%AWS.title%"
            },
            {
                "command": "aws.toolkit.auth.switchConnections",
                "title": "%AWS.command.auth.switchConnections%",
                "category": "%AWS.title%"
            },
            {
                "command": "aws.toolkit.auth.signout",
                "title": "%AWS.command.auth.signout%",
                "category": "%AWS.title%",
                "enablement": "!isCloud9"
            },
            {
                "command": "aws.toolkit.auth.help",
                "title": "%AWS.generic.viewDocs%",
                "category": "%AWS.title%",
                "icon": "$(question)"
            },
            {
                "command": "aws.toolkit.createIssueOnGitHub",
                "title": "%AWS.command.createIssueOnGitHub%",
                "category": "%AWS.title%",
                "cloud9": {
                    "cn": {
                        "category": "%AWS.title.cn%"
                    }
                }
            },
            {
                "command": "aws.ec2.openTerminal",
                "title": "%AWS.command.ec2.openTerminal%",
                "icon": "$(terminal-view-icon)",
                "category": "%AWS.title%",
                "enablement": "isCloud9 || !aws.isWebExtHost",
                "cloud9": {
                    "cn": {
                        "category": "%AWS.title.cn%"
                    }
                }
            },
            {
                "command": "aws.ec2.linkToLaunch",
                "title": "%AWS.command.ec2.linkToLaunch%",
                "icon": "$(add)",
                "category": "%AWS.title%",
                "enablement": "isCloud9 || !aws.isWebExtHost",
                "cloud9": {
                    "cn": {
                        "category": "%AWS.title.cn%"
                    }
                }
            },
            {
                "command": "aws.ec2.openRemoteConnection",
                "title": "%AWS.command.ec2.openRemoteConnection%",
                "icon": "$(remote-explorer)",
                "category": "%AWS.title%",
                "enablement": "isCloud9 || !aws.isWebExtHost",
                "cloud9": {
                    "cn": {
                        "category": "%AWS.title.cn%"
                    }
                }
            },
            {
                "command": "aws.ec2.startInstance",
                "title": "%AWS.command.ec2.startInstance%",
                "icon": "$(debug-start)",
                "category": "%AWS.title%",
                "enablement": "isCloud9 || !aws.isWebExtHost",
                "cloud9": {
                    "cn": {
                        "category": "%AWS.title.cn%"
                    }
                }
            },
            {
                "command": "aws.ec2.stopInstance",
                "title": "%AWS.command.ec2.stopInstance%",
                "icon": "$(debug-stop)",
                "category": "%AWS.title%",
                "enablement": "isCloud9 || !aws.isWebExtHost",
                "cloud9": {
                    "cn": {
                        "category": "%AWS.title.cn%"
                    }
                }
            },
            {
                "command": "aws.ec2.rebootInstance",
                "title": "%AWS.command.ec2.rebootInstance%",
                "icon": "$(debug-restart)",
                "category": "%AWS.title%",
                "enablement": "isCloud9 || !aws.isWebExtHost",
                "cloud9": {
                    "cn": {
                        "category": "%AWS.title.cn%"
                    }
                }
            },
            {
                "command": "aws.ec2.copyInstanceId",
                "title": "%AWS.command.ec2.copyInstanceId%",
                "category": "%AWS.title%",
                "enablement": "isCloud9 || !aws.isWebExtHost",
                "cloud9": {
                    "cn": {
                        "category": "%AWS.title.cn%"
                    }
                }
            },
            {
                "command": "aws.ecr.copyTagUri",
                "title": "%AWS.command.ecr.copyTagUri%",
                "category": "%AWS.title%",
                "enablement": "isCloud9 || !aws.isWebExtHost",
                "cloud9": {
                    "cn": {
                        "category": "%AWS.title.cn%"
                    }
                }
            },
            {
                "command": "aws.ecr.deleteTag",
                "title": "%AWS.command.ecr.deleteTag%",
                "category": "%AWS.title%",
                "enablement": "isCloud9 || !aws.isWebExtHost",
                "cloud9": {
                    "cn": {
                        "category": "%AWS.title.cn%"
                    }
                }
            },
            {
                "command": "aws.ecr.copyRepositoryUri",
                "title": "%AWS.command.ecr.copyRepositoryUri%",
                "category": "%AWS.title%",
                "enablement": "isCloud9 || !aws.isWebExtHost",
                "cloud9": {
                    "cn": {
                        "category": "%AWS.title.cn%"
                    }
                }
            },
            {
                "command": "aws.ecr.createRepository",
                "title": "%AWS.command.ecr.createRepository%",
                "category": "%AWS.title%",
                "enablement": "isCloud9 || !aws.isWebExtHost",
                "icon": "$(add)",
                "cloud9": {
                    "cn": {
                        "category": "%AWS.title.cn%"
                    }
                }
            },
            {
                "command": "aws.ecr.deleteRepository",
                "title": "%AWS.command.ecr.deleteRepository%",
                "category": "%AWS.title%",
                "enablement": "isCloud9 || !aws.isWebExtHost",
                "cloud9": {
                    "cn": {
                        "category": "%AWS.title.cn%"
                    }
                }
            },
            {
                "command": "aws.showRegion",
                "title": "%AWS.command.showRegion%",
                "category": "%AWS.title%",
                "enablement": "isCloud9 || !aws.isWebExtHost",
                "cloud9": {
                    "cn": {
                        "category": "%AWS.title.cn%"
                    }
                }
            },
            {
                "command": "aws.iot.createThing",
                "title": "%AWS.command.iot.createThing%",
                "category": "%AWS.title%",
                "enablement": "isCloud9 || !aws.isWebExtHost",
                "icon": "$(add)",
                "cloud9": {
                    "cn": {
                        "category": "%AWS.title.cn%"
                    }
                }
            },
            {
                "command": "aws.iot.deleteThing",
                "title": "%AWS.generic.promptDelete%",
                "category": "%AWS.title%",
                "enablement": "isCloud9 || !aws.isWebExtHost",
                "cloud9": {
                    "cn": {
                        "category": "%AWS.title.cn%"
                    }
                }
            },
            {
                "command": "aws.iot.createCert",
                "title": "%AWS.command.iot.createCert%",
                "category": "%AWS.title%",
                "enablement": "isCloud9 || !aws.isWebExtHost",
                "icon": "$(add)",
                "cloud9": {
                    "cn": {
                        "category": "%AWS.title.cn%"
                    }
                }
            },
            {
                "command": "aws.iot.deleteCert",
                "title": "%AWS.generic.promptDelete%",
                "category": "%AWS.title%",
                "enablement": "isCloud9 || !aws.isWebExtHost",
                "cloud9": {
                    "cn": {
                        "category": "%AWS.title.cn%"
                    }
                }
            },
            {
                "command": "aws.iot.attachCert",
                "title": "%AWS.command.iot.attachCert%",
                "category": "%AWS.title%",
                "enablement": "isCloud9 || !aws.isWebExtHost",
                "icon": "$(aws-generic-attach-file)",
                "cloud9": {
                    "cn": {
                        "category": "%AWS.title.cn%"
                    }
                }
            },
            {
                "command": "aws.iot.attachPolicy",
                "title": "%AWS.command.iot.attachPolicy%",
                "category": "%AWS.title%",
                "enablement": "isCloud9 || !aws.isWebExtHost",
                "icon": "$(aws-generic-attach-file)",
                "cloud9": {
                    "cn": {
                        "category": "%AWS.title.cn%"
                    }
                }
            },
            {
                "command": "aws.iot.activateCert",
                "title": "%AWS.command.iot.activateCert%",
                "category": "%AWS.title%",
                "enablement": "isCloud9 || !aws.isWebExtHost",
                "cloud9": {
                    "cn": {
                        "category": "%AWS.title.cn%"
                    }
                }
            },
            {
                "command": "aws.iot.deactivateCert",
                "title": "%AWS.command.iot.deactivateCert%",
                "category": "%AWS.title%",
                "enablement": "isCloud9 || !aws.isWebExtHost",
                "cloud9": {
                    "cn": {
                        "category": "%AWS.title.cn%"
                    }
                }
            },
            {
                "command": "aws.iot.revokeCert",
                "title": "%AWS.command.iot.revokeCert%",
                "category": "%AWS.title%",
                "enablement": "isCloud9 || !aws.isWebExtHost",
                "cloud9": {
                    "cn": {
                        "category": "%AWS.title.cn%"
                    }
                }
            },
            {
                "command": "aws.iot.createPolicy",
                "title": "%AWS.command.iot.createPolicy%",
                "category": "%AWS.title%",
                "enablement": "isCloud9 || !aws.isWebExtHost",
                "icon": "$(add)",
                "cloud9": {
                    "cn": {
                        "category": "%AWS.title.cn%"
                    }
                }
            },
            {
                "command": "aws.iot.deletePolicy",
                "title": "%AWS.generic.promptDelete%",
                "category": "%AWS.title%",
                "enablement": "isCloud9 || !aws.isWebExtHost",
                "cloud9": {
                    "cn": {
                        "category": "%AWS.title.cn%"
                    }
                }
            },
            {
                "command": "aws.iot.createPolicyVersion",
                "title": "%AWS.command.iot.createPolicyVersion%",
                "category": "%AWS.title%",
                "enablement": "isCloud9 || !aws.isWebExtHost",
                "cloud9": {
                    "cn": {
                        "category": "%AWS.title.cn%"
                    }
                }
            },
            {
                "command": "aws.iot.deletePolicyVersion",
                "title": "%AWS.generic.promptDelete%",
                "category": "%AWS.title%",
                "enablement": "isCloud9 || !aws.isWebExtHost",
                "cloud9": {
                    "cn": {
                        "category": "%AWS.title.cn%"
                    }
                }
            },
            {
                "command": "aws.iot.detachCert",
                "title": "%AWS.command.iot.detachCert%",
                "category": "%AWS.title%",
                "enablement": "isCloud9 || !aws.isWebExtHost",
                "cloud9": {
                    "cn": {
                        "category": "%AWS.title.cn%"
                    }
                }
            },
            {
                "command": "aws.iot.detachPolicy",
                "title": "%AWS.command.iot.detachCert%",
                "category": "%AWS.title%",
                "enablement": "isCloud9 || !aws.isWebExtHost",
                "cloud9": {
                    "cn": {
                        "category": "%AWS.title.cn%"
                    }
                }
            },
            {
                "command": "aws.iot.viewPolicyVersion",
                "title": "%AWS.command.iot.viewPolicyVersion%",
                "category": "%AWS.title%",
                "enablement": "isCloud9 || !aws.isWebExtHost",
                "cloud9": {
                    "cn": {
                        "category": "%AWS.title.cn%"
                    }
                }
            },
            {
                "command": "aws.iot.setDefaultPolicy",
                "title": "%AWS.command.iot.setDefaultPolicy%",
                "category": "%AWS.title%",
                "enablement": "isCloud9 || !aws.isWebExtHost",
                "cloud9": {
                    "cn": {
                        "category": "%AWS.title.cn%"
                    }
                }
            },
            {
                "command": "aws.iot.copyEndpoint",
                "title": "%AWS.command.iot.copyEndpoint%",
                "category": "%AWS.title%",
                "enablement": "isCloud9 || !aws.isWebExtHost",
                "cloud9": {
                    "cn": {
                        "category": "%AWS.title.cn%"
                    }
                }
            },
            {
                "command": "aws.redshift.editConnection",
                "title": "Edit connection",
                "category": "%AWS.title%"
            },
            {
                "command": "aws.redshift.deleteConnection",
                "title": "Delete connection",
                "category": "%AWS.title%"
            },
            {
                "command": "aws.s3.presignedURL",
                "title": "%AWS.command.s3.presignedURL%",
                "category": "%AWS.title%",
                "enablement": "isCloud9 || !aws.isWebExtHost"
            },
            {
                "command": "aws.s3.copyPath",
                "title": "%AWS.command.s3.copyPath%",
                "category": "%AWS.title%",
                "enablement": "isCloud9 || !aws.isWebExtHost",
                "cloud9": {
                    "cn": {
                        "category": "%AWS.title.cn%"
                    }
                }
            },
            {
                "command": "aws.s3.downloadFileAs",
                "title": "%AWS.command.s3.downloadFileAs%",
                "category": "%AWS.title%",
                "enablement": "isCloud9 || !aws.isWebExtHost",
                "icon": "$(cloud-download)",
                "cloud9": {
                    "cn": {
                        "category": "%AWS.title.cn%"
                    }
                }
            },
            {
                "command": "aws.s3.openFile",
                "title": "%AWS.command.s3.openFile%",
                "category": "%AWS.title%",
                "enablement": "isCloud9 || !aws.isWebExtHost",
                "icon": "$(open-preview)"
            },
            {
                "command": "aws.s3.editFile",
                "title": "%AWS.command.s3.editFile%",
                "category": "%AWS.title%",
                "enablement": "isCloud9 || !aws.isWebExtHost",
                "icon": "$(edit)"
            },
            {
                "command": "aws.s3.uploadFile",
                "title": "%AWS.command.s3.uploadFile%",
                "category": "%AWS.title%",
                "enablement": "isCloud9 || !aws.isWebExtHost",
                "icon": "$(cloud-upload)",
                "cloud9": {
                    "cn": {
                        "category": "%AWS.title.cn%"
                    }
                }
            },
            {
                "command": "aws.s3.uploadFileToParent",
                "title": "%AWS.command.s3.uploadFileToParent%",
                "category": "%AWS.title%",
                "enablement": "isCloud9 || !aws.isWebExtHost",
                "cloud9": {
                    "cn": {
                        "category": "%AWS.title.cn%"
                    }
                }
            },
            {
                "command": "aws.s3.createFolder",
                "title": "%AWS.command.s3.createFolder%",
                "category": "%AWS.title%",
                "enablement": "isCloud9 || !aws.isWebExtHost",
                "icon": "$(new-folder)",
                "cloud9": {
                    "cn": {
                        "category": "%AWS.title.cn%"
                    }
                }
            },
            {
                "command": "aws.s3.createBucket",
                "title": "%AWS.command.s3.createBucket%",
                "category": "%AWS.title%",
                "enablement": "isCloud9 || !aws.isWebExtHost",
                "icon": "$(aws-s3-create-bucket)",
                "cloud9": {
                    "cn": {
                        "category": "%AWS.title.cn%"
                    }
                }
            },
            {
                "command": "aws.s3.deleteBucket",
                "title": "%AWS.generic.promptDelete%",
                "category": "%AWS.title%",
                "enablement": "isCloud9 || !aws.isWebExtHost",
                "cloud9": {
                    "cn": {
                        "category": "%AWS.title.cn%"
                    }
                }
            },
            {
                "command": "aws.s3.deleteFile",
                "title": "%AWS.generic.promptDelete%",
                "category": "%AWS.title%",
                "enablement": "isCloud9 || !aws.isWebExtHost",
                "cloud9": {
                    "cn": {
                        "category": "%AWS.title.cn%"
                    }
                }
            },
            {
                "command": "aws.invokeLambda",
                "title": "%AWS.command.invokeLambda%",
                "category": "%AWS.title%",
                "enablement": "isCloud9 || !aws.isWebExtHost",
                "icon": "$(play)",
                "cloud9": {
                    "cn": {
                        "title": "%AWS.command.invokeLambda.cn%",
                        "category": "%AWS.title.cn%"
                    }
                }
            },
            {
                "command": "aws.downloadLambda",
                "title": "%AWS.command.downloadLambda%",
                "category": "%AWS.title%",
                "enablement": "viewItem == awsRegionFunctionNodeDownloadable",
                "cloud9": {
                    "cn": {
                        "category": "%AWS.title.cn%"
                    }
                }
            },
            {
                "command": "aws.uploadLambda",
                "title": "%AWS.command.uploadLambda%",
                "enablement": "isCloud9 || !aws.isWebExtHost",
                "category": "%AWS.title%",
                "cloud9": {
                    "cn": {
                        "category": "%AWS.title.cn%"
                    }
                }
            },
            {
                "command": "aws.deleteLambda",
                "title": "%AWS.generic.promptDelete%",
                "enablement": "isCloud9 || !aws.isWebExtHost",
                "category": "%AWS.title%",
                "cloud9": {
                    "cn": {
                        "category": "%AWS.title.cn%"
                    }
                }
            },
            {
                "command": "aws.copyLambdaUrl",
                "title": "%AWS.generic.copyUrl%",
                "enablement": "isCloud9 || !aws.isWebExtHost",
                "category": "%AWS.title%",
                "cloud9": {
                    "cn": {
                        "category": "%AWS.title.cn%"
                    }
                }
            },
            {
                "command": "aws.deploySamApplication",
                "title": "%AWS.command.deploySamApplication%",
                "enablement": "isCloud9 || !aws.isWebExtHost",
                "category": "%AWS.title%",
                "cloud9": {
                    "cn": {
                        "category": "%AWS.title.cn%"
                    }
                }
            },
            {
                "command": "aws.toolkit.submitFeedback",
                "title": "%AWS.command.submitFeedback%",
                "enablement": "!aws.isWebExtHost",
                "category": "%AWS.title%",
                "icon": "$(comment)",
                "cloud9": {
                    "cn": {
                        "category": "%AWS.title.cn%"
                    }
                }
            },
            {
                "command": "aws.refreshAwsExplorer",
                "title": "%AWS.command.refreshAwsExplorer%",
                "enablement": "isCloud9 || !aws.isWebExtHost",
                "category": "%AWS.title%",
                "icon": {
                    "dark": "resources/icons/vscode/dark/refresh.svg",
                    "light": "resources/icons/vscode/light/refresh.svg"
                }
            },
            {
                "command": "aws.samcli.detect",
                "title": "%AWS.command.samcli.detect%",
                "enablement": "isCloud9 || !aws.isWebExtHost",
                "category": "%AWS.title%",
                "cloud9": {
                    "cn": {
                        "category": "%AWS.title.cn%"
                    }
                }
            },
            {
                "command": "aws.deleteCloudFormation",
                "title": "%AWS.command.deleteCloudFormation%",
                "enablement": "isCloud9 || !aws.isWebExtHost",
                "category": "%AWS.title%",
                "cloud9": {
                    "cn": {
                        "category": "%AWS.title.cn%"
                    }
                }
            },
            {
                "command": "aws.downloadStateMachineDefinition",
                "title": "%AWS.command.downloadStateMachineDefinition%",
                "enablement": "isCloud9 || !aws.isWebExtHost",
                "category": "%AWS.title%",
                "cloud9": {
                    "cn": {
                        "category": "%AWS.title.cn%"
                    }
                }
            },
            {
                "command": "aws.executeStateMachine",
                "title": "%AWS.command.executeStateMachine%",
                "enablement": "isCloud9 || !aws.isWebExtHost",
                "category": "%AWS.title%",
                "cloud9": {
                    "cn": {
                        "category": "%AWS.title.cn%"
                    }
                }
            },
            {
                "command": "aws.copyArn",
                "title": "%AWS.command.copyArn%",
                "category": "%AWS.title%",
                "enablement": "isCloud9 || !aws.isWebExtHost",
                "cloud9": {
                    "cn": {
                        "category": "%AWS.title.cn%"
                    }
                }
            },
            {
                "command": "aws.openAwsConsole",
                "title": "%AWS.command.openAwsConsole%",
                "category": "%AWS.title%",
                "enablement": "isCloud9 || !aws.isWebExtHost",
                "cloud9": {
                    "cn": {
                        "title": "%AWS.command.openAwsConsole.cn%",
                        "category": "%AWS.title.cn%"
                    }
                }
            },
            {
                "command": "aws.openAwsCFNConsole",
                "title": "%AWS.command.openAwsConsole%",
                "category": "%AWS.title%",
                "enablement": "isCloud9 || !aws.isWebExtHost",
                "cloud9": {
                    "cn": {
                        "title": "%AWS.command.openAwsConsole.cn%",
                        "category": "%AWS.title.cn%"
                    }
                }
            },
            {
                "command": "aws.copyName",
                "title": "%AWS.command.copyName%",
                "category": "%AWS.title%",
                "enablement": "isCloud9 || !aws.isWebExtHost",
                "cloud9": {
                    "cn": {
                        "category": "%AWS.title.cn%"
                    }
                }
            },
            {
                "command": "aws.listCommands",
                "title": "%AWS.command.listCommands%",
                "category": "%AWS.title%",
                "cloud9": {
                    "cn": {
                        "title": "%AWS.command.listCommands.cn%",
                        "category": "%AWS.title.cn%"
                    }
                }
            },
            {
                "command": "aws.viewSchemaItem",
                "title": "%AWS.command.viewSchemaItem%",
                "category": "%AWS.title%",
                "enablement": "isCloud9 || !aws.isWebExtHost",
                "cloud9": {
                    "cn": {
                        "category": "%AWS.title.cn%"
                    }
                }
            },
            {
                "command": "aws.searchSchema",
                "title": "%AWS.command.searchSchema%",
                "category": "%AWS.title%",
                "enablement": "isCloud9 || !aws.isWebExtHost",
                "cloud9": {
                    "cn": {
                        "category": "%AWS.title.cn%"
                    }
                }
            },
            {
                "command": "aws.searchSchemaPerRegistry",
                "title": "%AWS.command.searchSchemaPerRegistry%",
                "category": "%AWS.title%",
                "enablement": "isCloud9 || !aws.isWebExtHost",
                "cloud9": {
                    "cn": {
                        "category": "%AWS.title.cn%"
                    }
                }
            },
            {
                "command": "aws.downloadSchemaItemCode",
                "title": "%AWS.command.downloadSchemaItemCode%",
                "category": "%AWS.title%",
                "enablement": "isCloud9 || !aws.isWebExtHost",
                "cloud9": {
                    "cn": {
                        "category": "%AWS.title.cn%"
                    }
                }
            },
            {
                "command": "aws.toolkit.viewLogs",
                "title": "%AWS.command.viewLogs%",
                "category": "%AWS.title%"
            },
            {
                "command": "aws.toolkit.help",
                "title": "%AWS.command.help%",
                "category": "%AWS.title%",
                "cloud9": {
                    "cn": {
                        "category": "%AWS.title.cn%"
                    }
                }
            },
            {
                "command": "aws.toolkit.github",
                "title": "%AWS.command.github%",
                "category": "%AWS.title%",
                "cloud9": {
                    "cn": {
                        "category": "%AWS.title.cn%"
                    }
                }
            },
            {
                "command": "aws.toolkit.lambda.openWalkthrough",
                "title": "%AWS.toolkit.lambda.walkthrough.quickpickTitle%",
                "enablement": "isCloud9 || !aws.isWebExtHost",
                "category": "%AWS.title%",
                "cloud9": {
                    "cn": {
                        "category": "%AWS.title.cn%"
                    }
                }
            },
            {
                "command": "aws.toolkit.lambda.createServerlessLandProject",
                "title": "%AWS.toolkit.lambda.serverlessLand.quickpickTitle%",
                "enablement": "isCloud9 || !aws.isWebExtHost",
                "category": "%AWS.title%",
                "cloud9": {
                    "cn": {
                        "category": "%AWS.title.cn%"
                    }
                }
            },
            {
                "command": "aws.quickStart",
                "title": "%AWS.command.quickStart%",
                "category": "%AWS.title%",
                "enablement": "isCloud9",
                "cloud9": {
                    "cn": {
                        "category": "%AWS.title.cn%"
                    }
                }
            },
            {
                "command": "aws.cdk.refresh",
                "title": "%AWS.command.refreshCdkExplorer%",
                "category": "%AWS.title%",
                "enablement": "isCloud9 || !aws.isWebExtHost",
                "icon": {
                    "dark": "resources/icons/vscode/dark/refresh.svg",
                    "light": "resources/icons/vscode/light/refresh.svg"
                },
                "cloud9": {
                    "cn": {
                        "category": "%AWS.title.cn%"
                    }
                }
            },
            {
                "command": "aws.cdk.viewDocs",
                "title": "%AWS.generic.viewDocs%",
                "category": "%AWS.title%",
                "enablement": "isCloud9 || !aws.isWebExtHost"
            },
            {
                "command": "aws.appBuilder.refresh",
                "title": "%AWS.command.refreshappBuilderExplorer%",
                "category": "%AWS.title%",
                "enablement": "isCloud9 || !aws.isWebExtHost",
                "icon": {
                    "dark": "resources/icons/vscode/dark/refresh.svg",
                    "light": "resources/icons/vscode/light/refresh.svg"
                },
                "cloud9": {
                    "cn": {
                        "category": "%AWS.title.cn%"
                    }
                }
            },
            {
                "command": "aws.appBuilderForFileExplorer.refresh",
                "title": "%AWS.command.refreshappBuilderExplorer%",
                "category": "%AWS.title%",
                "enablement": "isCloud9 || !aws.isWebExtHost",
                "icon": {
                    "dark": "resources/icons/vscode/dark/refresh.svg",
                    "light": "resources/icons/vscode/light/refresh.svg"
                },
                "cloud9": {
                    "cn": {
                        "category": "%AWS.title.cn%"
                    }
                }
            },
            {
                "command": "aws.appBuilder.viewDocs",
                "title": "%AWS.generic.viewDocs%",
                "category": "%AWS.title%",
                "enablement": "isCloud9 || !aws.isWebExtHost"
            },
            {
                "command": "aws.stepfunctions.createStateMachineFromTemplate",
                "title": "%AWS.command.stepFunctions.createStateMachineFromTemplate%",
                "category": "%AWS.title%",
                "enablement": "isCloud9 || !aws.isWebExtHost",
                "cloud9": {
                    "cn": {
                        "category": "%AWS.title.cn%"
                    }
                }
            },
            {
                "command": "aws.stepfunctions.publishStateMachine",
                "title": "%AWS.command.stepFunctions.publishStateMachine%",
                "category": "%AWS.title%",
                "enablement": "isCloud9 || !aws.isWebExtHost",
                "cloud9": {
                    "cn": {
                        "category": "%AWS.title.cn%"
                    }
                }
            },
            {
                "command": "aws.previewStateMachine",
                "title": "%AWS.command.stepFunctions.openWithWorkflowStudio%",
                "category": "%AWS.title%",
                "enablement": "isCloud9 || !aws.isWebExtHost",
                "icon": "$(aws-stepfunctions-preview)",
                "cloud9": {
                    "cn": {
                        "category": "%AWS.title.cn%"
                    }
                }
            },
            {
                "command": "aws.cdk.renderStateMachineGraph",
                "title": "%AWS.command.cdk.previewStateMachine%",
                "enablement": "isCloud9 || !aws.isWebExtHost",
                "category": "AWS",
                "icon": "$(aws-stepfunctions-preview)"
            },
            {
                "command": "aws.toolkit.aboutExtension",
                "title": "%AWS.command.aboutToolkit%",
                "category": "%AWS.title%"
            },
            {
                "command": "aws.cwl.viewLogStream",
                "title": "%AWS.command.viewLogStream%",
                "enablement": "isCloud9 || !aws.isWebExtHost",
                "category": "%AWS.title%",
                "cloud9": {
                    "cn": {
                        "category": "%AWS.title.cn%"
                    }
                }
            },
            {
                "command": "aws.ssmDocument.createLocalDocument",
                "title": "%AWS.command.ssmDocument.createLocalDocument%",
                "category": "%AWS.title%",
                "enablement": "isCloud9 || !aws.isWebExtHost",
                "cloud9": {
                    "cn": {
                        "category": "%AWS.title.cn%"
                    }
                }
            },
            {
                "command": "aws.ssmDocument.openLocalDocument",
                "title": "%AWS.command.ssmDocument.openLocalDocument%",
                "category": "%AWS.title%",
                "enablement": "isCloud9 || !aws.isWebExtHost",
                "icon": "$(cloud-download)",
                "cloud9": {
                    "cn": {
                        "category": "%AWS.title.cn%"
                    }
                }
            },
            {
                "command": "aws.ssmDocument.openLocalDocumentJson",
                "title": "%AWS.command.ssmDocument.openLocalDocumentJson%",
                "category": "%AWS.title%",
                "enablement": "isCloud9 || !aws.isWebExtHost",
                "cloud9": {
                    "cn": {
                        "category": "%AWS.title.cn%"
                    }
                }
            },
            {
                "command": "aws.ssmDocument.openLocalDocumentYaml",
                "title": "%AWS.command.ssmDocument.openLocalDocumentYaml%",
                "category": "%AWS.title%",
                "enablement": "isCloud9 || !aws.isWebExtHost",
                "cloud9": {
                    "cn": {
                        "category": "%AWS.title.cn%"
                    }
                }
            },
            {
                "command": "aws.ssmDocument.deleteDocument",
                "title": "%AWS.command.ssmDocument.deleteDocument%",
                "category": "%AWS.title%",
                "enablement": "isCloud9 || !aws.isWebExtHost",
                "cloud9": {
                    "cn": {
                        "category": "%AWS.title.cn%"
                    }
                }
            },
            {
                "command": "aws.ssmDocument.publishDocument",
                "title": "%AWS.command.ssmDocument.publishDocument%",
                "category": "%AWS.title%",
                "enablement": "isCloud9 || !aws.isWebExtHost",
                "icon": "$(cloud-upload)",
                "cloud9": {
                    "cn": {
                        "category": "%AWS.title.cn%"
                    }
                }
            },
            {
                "command": "aws.ssmDocument.updateDocumentVersion",
                "title": "%AWS.command.ssmDocument.updateDocumentVersion%",
                "category": "%AWS.title%",
                "enablement": "isCloud9 || !aws.isWebExtHost",
                "cloud9": {
                    "cn": {
                        "category": "%AWS.title.cn%"
                    }
                }
            },
            {
                "command": "aws.copyLogResource",
                "title": "%AWS.command.copyLogResource%",
                "category": "%AWS.title%",
                "enablement": "isCloud9 || !aws.isWebExtHost",
                "icon": "$(files)",
                "cloud9": {
                    "cn": {
                        "category": "%AWS.title.cn%"
                    }
                }
            },
            {
                "command": "aws.cwl.searchLogGroup",
                "title": "%AWS.command.cloudWatchLogs.searchLogGroup%",
                "category": "%AWS.title%",
                "enablement": "isCloud9 || !aws.isWebExtHost",
                "icon": "$(search-view-icon)",
                "cloud9": {
                    "cn": {
                        "category": "%AWS.title.cn%"
                    }
                }
            },
            {
                "command": "aws.cwl.tailLogGroup",
                "title": "%AWS.command.cloudWatchLogs.tailLogGroup%",
                "category": "%AWS.title%",
                "enablement": "isCloud9 || !aws.isWebExtHost",
                "icon": "$(notebook-execute)",
                "cloud9": {
                    "cn": {
                        "category": "%AWS.title.cn%"
                    }
                }
            },
            {
                "command": "aws.saveCurrentLogDataContent",
                "title": "%AWS.command.saveCurrentLogDataContent%",
                "category": "%AWS.title%",
                "enablement": "isCloud9 || !aws.isWebExtHost",
                "icon": "$(save)",
                "cloud9": {
                    "cn": {
                        "category": "%AWS.title.cn%"
                    }
                }
            },
            {
                "command": "aws.cwl.changeFilterPattern",
                "title": "%AWS.command.cwl.changeFilterPattern%",
                "category": "%AWS.title%",
                "enablement": "isCloud9 || !aws.isWebExtHost",
                "icon": "$(search-view-icon)",
                "cloud9": {
                    "cn": {
                        "category": "%AWS.title.cn%"
                    }
                }
            },
            {
                "command": "aws.cwl.changeTimeFilter",
                "title": "%AWS.command.cwl.changeTimeFilter%",
                "category": "%AWS.title%",
                "enablement": "isCloud9 || !aws.isWebExtHost",
                "icon": "$(calendar)",
                "cloud9": {
                    "cn": {
                        "category": "%AWS.title.cn%"
                    }
                }
            },
            {
                "command": "aws.addSamDebugConfig",
                "title": "%AWS.command.addSamDebugConfig%",
                "category": "%AWS.title%",
                "enablement": "isCloud9 || !aws.isWebExtHost",
                "cloud9": {
                    "cn": {
                        "category": "%AWS.title.cn%"
                    }
                }
            },
            {
                "command": "aws.toggleSamCodeLenses",
                "title": "%AWS.command.toggleSamCodeLenses%",
                "category": "%AWS.title%",
                "enablement": "isCloud9 || !aws.isWebExtHost",
                "cloud9": {
                    "cn": {
                        "category": "%AWS.title.cn%"
                    }
                }
            },
            {
                "command": "aws.ecs.runCommandInContainer",
                "title": "%AWS.ecs.runCommandInContainer%",
                "category": "%AWS.title%",
                "enablement": "viewItem == awsEcsContainerNodeExecEnabled",
                "cloud9": {
                    "cn": {
                        "category": "%AWS.title.cn%"
                    }
                }
            },
            {
                "command": "aws.ecs.openTaskInTerminal",
                "title": "%AWS.ecs.openTaskInTerminal%",
                "category": "%AWS.title%",
                "enablement": "viewItem == awsEcsContainerNodeExecEnabled",
                "cloud9": {
                    "cn": {
                        "category": "%AWS.title.cn%"
                    }
                }
            },
            {
                "command": "aws.ecs.enableEcsExec",
                "title": "%AWS.ecs.enableEcsExec%",
                "category": "%AWS.title%",
                "enablement": "isCloud9 || !aws.isWebExtHost",
                "cloud9": {
                    "cn": {
                        "category": "%AWS.title.cn%"
                    }
                }
            },
            {
                "command": "aws.ecs.viewDocumentation",
                "title": "%AWS.generic.viewDocs%",
                "category": "%AWS.title%",
                "enablement": "isCloud9 || !aws.isWebExtHost",
                "cloud9": {
                    "cn": {
                        "category": "%AWS.title.cn%"
                    }
                }
            },
            {
                "command": "aws.resources.copyIdentifier",
                "title": "%AWS.command.resources.copyIdentifier%",
                "category": "%AWS.title%",
                "enablement": "isCloud9 || !aws.isWebExtHost",
                "cloud9": {
                    "cn": {
                        "category": "%AWS.title.cn%"
                    }
                }
            },
            {
                "command": "aws.resources.openResourcePreview",
                "title": "%AWS.generic.preview%",
                "category": "%AWS.title%",
                "enablement": "isCloud9 || !aws.isWebExtHost",
                "icon": "$(open-preview)",
                "cloud9": {
                    "cn": {
                        "category": "%AWS.title.cn%"
                    }
                }
            },
            {
                "command": "aws.resources.createResource",
                "title": "%AWS.generic.create%",
                "category": "%AWS.title%",
                "enablement": "isCloud9 || !aws.isWebExtHost",
                "icon": "$(add)",
                "cloud9": {
                    "cn": {
                        "category": "%AWS.title.cn%"
                    }
                }
            },
            {
                "command": "aws.resources.deleteResource",
                "title": "%AWS.generic.promptDelete%",
                "category": "%AWS.title%",
                "enablement": "isCloud9 || !aws.isWebExtHost",
                "cloud9": {
                    "cn": {
                        "category": "%AWS.title.cn%"
                    }
                }
            },
            {
                "command": "aws.resources.updateResource",
                "title": "%AWS.generic.promptUpdate%",
                "category": "%AWS.title%",
                "enablement": "isCloud9 || !aws.isWebExtHost",
                "icon": "$(pencil)",
                "cloud9": {
                    "cn": {
                        "category": "%AWS.title.cn%"
                    }
                }
            },
            {
                "command": "aws.resources.updateResourceInline",
                "title": "%AWS.generic.promptUpdate%",
                "category": "%AWS.title%",
                "enablement": "isCloud9 || !aws.isWebExtHost",
                "icon": "$(pencil)",
                "cloud9": {
                    "cn": {
                        "category": "%AWS.title.cn%"
                    }
                }
            },
            {
                "command": "aws.resources.saveResource",
                "title": "%AWS.generic.save%",
                "category": "%AWS.title%",
                "enablement": "isCloud9 || !aws.isWebExtHost",
                "icon": "$(save)",
                "cloud9": {
                    "cn": {
                        "category": "%AWS.title.cn%"
                    }
                }
            },
            {
                "command": "aws.resources.closeResource",
                "title": "%AWS.generic.close%",
                "category": "%AWS.title%",
                "enablement": "isCloud9 || !aws.isWebExtHost",
                "icon": "$(close)",
                "cloud9": {
                    "cn": {
                        "category": "%AWS.title.cn%"
                    }
                }
            },
            {
                "command": "aws.resources.viewDocs",
                "title": "%AWS.generic.viewDocs%",
                "category": "%AWS.title%",
                "enablement": "isCloud9 || !aws.isWebExtHost",
                "icon": "$(book)",
                "cloud9": {
                    "cn": {
                        "category": "%AWS.title.cn%"
                    }
                }
            },
            {
                "command": "aws.resources.configure",
                "title": "%AWS.command.resources.configure%",
                "category": "%AWS.title%",
                "enablement": "isCloud9 || !aws.isWebExtHost",
                "icon": "$(gear)",
                "cloud9": {
                    "cn": {
                        "category": "%AWS.title.cn%"
                    }
                }
            },
            {
                "command": "aws.apprunner.createService",
                "title": "%AWS.command.apprunner.createService%",
                "category": "%AWS.title%",
                "enablement": "isCloud9 || !aws.isWebExtHost",
                "cloud9": {
                    "cn": {
                        "category": "%AWS.title.cn%"
                    }
                }
            },
            {
                "command": "aws.ecs.disableEcsExec",
                "title": "%AWS.ecs.disableEcsExec%",
                "category": "%AWS.title%",
                "enablement": "isCloud9 || !aws.isWebExtHost",
                "cloud9": {
                    "cn": {
                        "category": "%AWS.title.cn%"
                    }
                }
            },
            {
                "command": "aws.apprunner.createServiceFromEcr",
                "title": "%AWS.command.apprunner.createServiceFromEcr%",
                "category": "%AWS.title%",
                "enablement": "isCloud9 || !aws.isWebExtHost",
                "cloud9": {
                    "cn": {
                        "category": "%AWS.title.cn%"
                    }
                }
            },
            {
                "command": "aws.apprunner.pauseService",
                "title": "%AWS.command.apprunner.pauseService%",
                "category": "%AWS.title%",
                "enablement": "isCloud9 || !aws.isWebExtHost",
                "cloud9": {
                    "cn": {
                        "category": "%AWS.title.cn%"
                    }
                }
            },
            {
                "command": "aws.apprunner.resumeService",
                "title": "%AWS.command.apprunner.resumeService%",
                "category": "AWS",
                "enablement": "isCloud9 || !aws.isWebExtHost",
                "cloud9": {
                    "cn": {
                        "category": "%AWS.title.cn%"
                    }
                }
            },
            {
                "command": "aws.apprunner.copyServiceUrl",
                "title": "%AWS.command.apprunner.copyServiceUrl%",
                "category": "%AWS.title%",
                "enablement": "isCloud9 || !aws.isWebExtHost",
                "cloud9": {
                    "cn": {
                        "category": "%AWS.title.cn%"
                    }
                }
            },
            {
                "command": "aws.apprunner.open",
                "title": "%AWS.command.apprunner.open%",
                "category": "%AWS.title%",
                "enablement": "isCloud9 || !aws.isWebExtHost",
                "cloud9": {
                    "cn": {
                        "category": "%AWS.title.cn%"
                    }
                }
            },
            {
                "command": "aws.apprunner.deleteService",
                "title": "%AWS.generic.promptDelete%",
                "category": "%AWS.title%",
                "enablement": "isCloud9 || !aws.isWebExtHost",
                "cloud9": {
                    "cn": {
                        "category": "%AWS.title.cn%"
                    }
                }
            },
            {
                "command": "aws.apprunner.startDeployment",
                "title": "%AWS.command.apprunner.startDeployment%",
                "category": "%AWS.title%",
                "enablement": "isCloud9 || !aws.isWebExtHost",
                "cloud9": {
                    "cn": {
                        "category": "%AWS.title.cn%"
                    }
                }
            },
            {
                "command": "aws.cloudFormation.newTemplate",
                "title": "%AWS.command.cloudFormation.newTemplate%",
                "category": "%AWS.title%",
                "enablement": "isCloud9 || !aws.isWebExtHost",
                "cloud9": {
                    "cn": {
                        "category": "%AWS.title.cn%"
                    }
                }
            },
            {
                "command": "aws.sam.newTemplate",
                "title": "%AWS.command.sam.newTemplate%",
                "category": "%AWS.title%",
                "enablement": "isCloud9 || !aws.isWebExtHost",
                "cloud9": {
                    "cn": {
                        "category": "%AWS.title.cn%"
                    }
                }
            },
            {
                "command": "aws.samcli.sync",
                "title": "%AWS.command.samcli.sync%",
                "category": "%AWS.title%",
                "enablement": "isCloud9 || !aws.isWebExtHost"
            },
            {
                "command": "aws.appBuilder.build",
                "title": "%AWS.command.appBuilder.build%",
                "enablement": "isCloud9 || !aws.isWebExtHost",
                "category": "%AWS.title%",
                "icon": "$(package)"
            },
            {
                "command": "aws.appBuilder.searchLogs",
                "title": "%AWS.command.appBuilder.searchLogs%",
                "enablement": "isCloud9 || !aws.isWebExtHost",
                "category": "%AWS.title%",
                "icon": "$(search-view-icon)"
            },
            {
                "command": "aws.appBuilder.tailLogs",
                "title": "%AWS.command.appBuilder.tailLogs%",
                "enablement": "isCloud9 || !aws.isWebExtHost",
                "category": "%AWS.title%",
                "icon": "$(search-show-context)"
            },
            {
                "command": "aws.appBuilder.deploy",
                "title": "%AWS.command.appBuilder.deploy%",
                "enablement": "isCloud9 || !aws.isWebExtHost",
                "category": "%AWS.title%",
                "icon": "$(cloud-upload)"
            },
            {
                "command": "aws.appBuilder.openTemplate",
                "title": "%AWS.command.appBuilder.openTemplate%",
                "enablement": "isCloud9 || !aws.isWebExtHost",
                "category": "%AWS.title%",
                "icon": "$(code)"
            },
            {
                "command": "aws.appBuilder.openHandler",
                "title": "%AWS.command.appBuilder.openHandler%",
                "enablement": "isCloud9 || !aws.isWebExtHost",
                "category": "%AWS.title%",
                "icon": "$(code)"
            },
            {
                "command": "aws.toolkit.amazonq.learnMore",
                "title": "%AWS.amazonq.learnMore%",
                "category": "%AWS.title%"
            },
            {
                "command": "aws.toolkit.amazonq.extensionpage",
                "title": "Open Amazon Q Extension",
                "category": "%AWS.title%"
            },
            {
                "command": "aws.dev.openMenu",
                "title": "Open Developer Menu",
                "category": "AWS (Developer)",
                "enablement": "aws.isDevMode"
            },
            {
                "command": "aws.openInApplicationComposerDialog",
                "title": "%AWS.command.applicationComposer.openDialog%",
                "category": "%AWS.title%",
                "enablement": "isCloud9 || !aws.isWebExtHost",
                "cloud9": {
                    "cn": {
                        "category": "%AWS.title.cn%"
                    }
                }
            },
            {
                "command": "aws.openInApplicationComposer",
                "title": "%AWS.command.applicationComposer.open%",
                "category": "%AWS.title%",
                "enablement": "isCloud9 || !aws.isWebExtHost",
                "icon": {
                    "dark": "resources/icons/aws/applicationcomposer/icon-dark.svg",
                    "light": "resources/icons/aws/applicationcomposer/icon.svg"
                },
                "cloud9": {
                    "cn": {
                        "category": "%AWS.title.cn%"
                    }
                }
            },
            {
                "command": "aws.stepfunctions.openWithWorkflowStudio",
                "title": "%AWS.command.stepFunctions.openWithWorkflowStudio%",
                "category": "%AWS.title%",
                "cloud9": {
                    "cn": {
                        "category": "%AWS.title.cn%"
                    }
                }
            },
            {
                "command": "aws.createNewThreatComposer",
                "title": "%AWS.command.threatComposer.createNew%",
                "category": "%AWS.title%",
                "enablement": "isCloud9 || !aws.isWebExtHost",
                "cloud9": {
                    "cn": {
                        "category": "%AWS.title.cn%"
                    }
                }
            },
            {
                "command": "aws.newThreatComposerFile",
                "title": "%AWS.command.threatComposer.newFile%",
                "category": "%AWS.title%",
                "enablement": "isCloud9 || !aws.isWebExtHost",
                "cloud9": {
                    "cn": {
                        "category": "%AWS.title.cn%"
                    }
                }
            },
            {
                "command": "aws.docdb.createCluster",
                "title": "%AWS.command.docdb.createCluster%",
                "icon": "$(add)",
                "category": "%AWS.title%",
                "enablement": "isCloud9 || !aws.isWebExtHost",
                "cloud9": {
                    "cn": {
                        "category": "%AWS.title.cn%"
                    }
                }
            },
            {
                "command": "aws.docdb.createInstance",
                "title": "%AWS.command.docdb.createInstance%",
                "icon": "$(add)",
                "category": "%AWS.title%",
                "enablement": "(isCloud9 || !aws.isWebExtHost)",
                "cloud9": {
                    "cn": {
                        "category": "%AWS.title.cn%"
                    }
                }
            },
            {
                "command": "aws.docdb.deleteInstance",
                "title": "%AWS.generic.promptDelete%",
                "category": "%AWS.title%",
                "enablement": "(isCloud9 || !aws.isWebExtHost) && viewItem == awsDocDB-instance-available",
                "cloud9": {
                    "cn": {
                        "category": "%AWS.title.cn%"
                    }
                }
            },
            {
                "command": "aws.docdb.renameInstance",
                "title": "%AWS.generic.promptRename%",
                "category": "%AWS.title%",
                "enablement": "(isCloud9 || !aws.isWebExtHost) && viewItem == awsDocDB-instance-available",
                "cloud9": {
                    "cn": {
                        "category": "%AWS.title.cn%"
                    }
                }
            },
            {
                "command": "aws.docdb.modifyInstance",
                "title": "%AWS.command.docdb.modifyInstance%",
                "category": "%AWS.title%",
                "enablement": "isCloud9 || !aws.isWebExtHost && viewItem == awsDocDB-instance-available",
                "cloud9": {
                    "cn": {
                        "category": "%AWS.title.cn%"
                    }
                }
            },
            {
                "command": "aws.docdb.rebootInstance",
                "title": "%AWS.command.docdb.rebootInstance%",
                "icon": "$(debug-restart)",
                "category": "%AWS.title%",
                "enablement": "(isCloud9 || !aws.isWebExtHost) && viewItem == awsDocDB-instance-available",
                "cloud9": {
                    "cn": {
                        "category": "%AWS.title.cn%"
                    }
                }
            },
            {
                "command": "aws.docdb.renameCluster",
                "title": "%AWS.generic.promptRename%",
                "category": "%AWS.title%",
                "enablement": "(isCloud9 || !aws.isWebExtHost) && viewItem =~ /^awsDocDB-cluster.*-running/",
                "cloud9": {
                    "cn": {
                        "category": "%AWS.title.cn%"
                    }
                }
            },
            {
                "command": "aws.docdb.startCluster",
                "title": "%AWS.command.docdb.startCluster%",
                "icon": "$(debug-start)",
                "category": "%AWS.title%",
                "enablement": "!aws.isWebExtHost && viewItem =~ /^awsDocDB-cluster.*-stopped/"
            },
            {
                "command": "aws.docdb.stopCluster",
                "title": "%AWS.command.docdb.stopCluster%",
                "icon": "$(debug-pause)",
                "category": "%AWS.title%",
                "enablement": "!aws.isWebExtHost && viewItem =~ /^awsDocDB-cluster.*-running/"
            },
            {
                "command": "aws.docdb.deleteCluster",
                "title": "%AWS.generic.promptDelete%",
                "category": "%AWS.title%",
                "enablement": "(isCloud9 || !aws.isWebExtHost) && viewItem =~ /^awsDocDB-cluster.*-running/",
                "cloud9": {
                    "cn": {
                        "category": "%AWS.title.cn%"
                    }
                }
            },
            {
                "command": "aws.docdb.listTags",
                "title": "%AWS.command.docdb.tags%",
                "category": "%AWS.title%",
                "enablement": "(isCloud9 || !aws.isWebExtHost) && viewItem =~ /^awsDocDB/",
                "cloud9": {
                    "cn": {
                        "category": "%AWS.title.cn%"
                    }
                }
            },
            {
                "command": "aws.docdb.viewConsole",
                "title": "%AWS.command.docdb.open%",
                "category": "%AWS.title%",
                "enablement": "(isCloud9 || !aws.isWebExtHost) && viewItem =~ /^awsDocDB/",
                "cloud9": {
                    "cn": {
                        "category": "%AWS.title.cn%"
                    }
                }
            },
            {
                "command": "aws.docdb.viewDocs",
                "title": "%AWS.generic.viewDocs%",
                "category": "%AWS.title%",
                "enablement": "(isCloud9 || !aws.isWebExtHost)",
                "cloud9": {
                    "cn": {
                        "category": "%AWS.title.cn%"
                    }
                }
            },
            {
                "command": "aws.docdb.copyEndpoint",
                "title": "%AWS.command.docdb.copyEndpoint%",
                "category": "%AWS.title%",
                "enablement": "(isCloud9 || !aws.isWebExtHost) && viewItem =~ /^awsDocDB/",
                "cloud9": {
                    "cn": {
                        "category": "%AWS.title.cn%"
                    }
                }
            }
        ],
        "jsonValidation": [
            {
                "fileMatch": ".aws/templates.json",
                "url": "./dist/src/templates/templates.json"
            },
            {
                "fileMatch": "*ecs-task-def.json",
                "url": "https://ecs-intellisense.s3-us-west-2.amazonaws.com/task-definition/schema.json"
            }
        ],
        "languages": [
            {
                "id": "asl",
                "extensions": [
                    ".asl.json",
                    ".asl"
                ],
                "aliases": [
                    "Amazon States Language"
                ]
            },
            {
                "id": "asl-yaml",
                "aliases": [
                    "Amazon States Language (YAML)"
                ],
                "extensions": [
                    ".asl.yaml",
                    ".asl.yml"
                ]
            },
            {
                "id": "ssm-json",
                "extensions": [
                    ".ssm.json"
                ],
                "aliases": [
                    "AWS Systems Manager Document (JSON)"
                ]
            },
            {
                "id": "ssm-yaml",
                "extensions": [
                    ".ssm.yaml",
                    ".ssm.yml"
                ],
                "aliases": [
                    "AWS Systems Manager Document (YAML)"
                ]
            }
        ],
        "keybindings": [
            {
                "command": "aws.previewStateMachine",
                "key": "ctrl+shift+v",
                "mac": "cmd+shift+v",
                "when": "editorTextFocus && editorLangId == asl || editorTextFocus && editorLangId == asl-yaml"
            },
            {
                "command": "noop",
                "key": "ctrl+z",
                "mac": "cmd+z",
                "when": "aws.stepFunctions.isWorkflowStudioFocused"
            },
            {
                "command": "aws.samcli.sync",
                "key": "ctrl+shift+s",
                "mac": "cmd+shift+s",
                "when": "editorLangId == yaml || workspaceContains:**/template.yaml"
            }
        ],
        "grammars": [
            {
                "language": "asl",
                "scopeName": "source.asl",
                "path": "./syntaxes/ASL.tmLanguage"
            },
            {
                "language": "asl-yaml",
                "scopeName": "source.asl.yaml",
                "path": "./syntaxes/asl-yaml.tmLanguage.json"
            },
            {
                "language": "ssm-json",
                "scopeName": "source.ssmjson",
                "path": "./syntaxes/SSMJSON.tmLanguage"
            },
            {
                "language": "ssm-yaml",
                "scopeName": "source.ssmyaml",
                "path": "./syntaxes/SSMYAML.tmLanguage"
            }
        ],
        "resourceLabelFormatters": [
            {
                "scheme": "aws-cwl",
                "formatting": {
                    "label": "${path}",
                    "separator": "/"
                }
            },
            {
                "scheme": "s3*",
                "formatting": {
                    "label": "[S3] ${path}",
                    "separator": "/"
                }
            }
        ],
        "walkthroughs": [
            {
                "id": "aws.toolkit.lambda.walkthrough",
                "title": "%AWS.toolkit.lambda.walkthrough.title%",
                "description": "%AWS.toolkit.lambda.walkthrough.description%",
                "when": "workspacePlatform != webworker",
                "steps": [
                    {
                        "id": "toolInstall",
                        "title": "%AWS.toolkit.lambda.walkthrough.toolInstall.title%",
                        "description": "%AWS.toolkit.lambda.walkthrough.toolInstall.description%",
                        "media": {
                            "image": "./resources/walkthrough/appBuilder/install.png",
                            "altText": "Showing GUI installer"
                        }
                    },
                    {
                        "id": "chooseTemplate",
                        "title": "%AWS.toolkit.lambda.walkthrough.chooseTemplate.title%",
                        "description": "%AWS.toolkit.lambda.walkthrough.chooseTemplate.description%",
                        "media": {
                            "markdown": "./resources/walkthrough/appBuilder/AppPicker.md"
                        }
                    },
                    {
                        "id": "step1",
                        "title": "%AWS.toolkit.lambda.walkthrough.step1.title%",
                        "description": "%AWS.toolkit.lambda.walkthrough.step1.description%",
                        "media": {
                            "markdown": "./resources/walkthrough/appBuilder/InnerLoop.md"
                        }
                    },
                    {
                        "id": "step2",
                        "title": "%AWS.toolkit.lambda.walkthrough.step2.title%",
                        "description": "%AWS.toolkit.lambda.walkthrough.step2.description%",
                        "media": {
                            "markdown": "./resources/walkthrough/appBuilder/RemoteLoop.md"
                        }
                    }
                ]
            }
        ],
        "icons": {
            "aws-amazonq-q-gradient": {
                "description": "AWS Contributed Icon",
                "default": {
                    "fontPath": "./resources/fonts/aws-toolkit-icons.woff",
                    "fontCharacter": "\\f1aa"
                }
            },
            "aws-amazonq-q-squid-ink": {
                "description": "AWS Contributed Icon",
                "default": {
                    "fontPath": "./resources/fonts/aws-toolkit-icons.woff",
                    "fontCharacter": "\\f1ab"
                }
            },
            "aws-amazonq-q-white": {
                "description": "AWS Contributed Icon",
                "default": {
                    "fontPath": "./resources/fonts/aws-toolkit-icons.woff",
                    "fontCharacter": "\\f1ac"
                }
            },
            "aws-amazonq-severity-critical": {
                "description": "AWS Contributed Icon",
                "default": {
                    "fontPath": "./resources/fonts/aws-toolkit-icons.woff",
                    "fontCharacter": "\\f1ad"
                }
            },
            "aws-amazonq-severity-high": {
                "description": "AWS Contributed Icon",
                "default": {
                    "fontPath": "./resources/fonts/aws-toolkit-icons.woff",
                    "fontCharacter": "\\f1ae"
                }
            },
            "aws-amazonq-severity-info": {
                "description": "AWS Contributed Icon",
                "default": {
                    "fontPath": "./resources/fonts/aws-toolkit-icons.woff",
                    "fontCharacter": "\\f1af"
                }
            },
            "aws-amazonq-severity-low": {
                "description": "AWS Contributed Icon",
                "default": {
                    "fontPath": "./resources/fonts/aws-toolkit-icons.woff",
                    "fontCharacter": "\\f1b0"
                }
            },
            "aws-amazonq-severity-medium": {
                "description": "AWS Contributed Icon",
                "default": {
                    "fontPath": "./resources/fonts/aws-toolkit-icons.woff",
                    "fontCharacter": "\\f1b1"
                }
            },
            "aws-amazonq-transform-arrow-dark": {
                "description": "AWS Contributed Icon",
                "default": {
                    "fontPath": "./resources/fonts/aws-toolkit-icons.woff",
                    "fontCharacter": "\\f1b2"
                }
            },
            "aws-amazonq-transform-arrow-light": {
                "description": "AWS Contributed Icon",
                "default": {
                    "fontPath": "./resources/fonts/aws-toolkit-icons.woff",
                    "fontCharacter": "\\f1b3"
                }
            },
            "aws-amazonq-transform-default-dark": {
                "description": "AWS Contributed Icon",
                "default": {
                    "fontPath": "./resources/fonts/aws-toolkit-icons.woff",
                    "fontCharacter": "\\f1b4"
                }
            },
            "aws-amazonq-transform-default-light": {
                "description": "AWS Contributed Icon",
                "default": {
                    "fontPath": "./resources/fonts/aws-toolkit-icons.woff",
                    "fontCharacter": "\\f1b5"
                }
            },
            "aws-amazonq-transform-dependencies-dark": {
                "description": "AWS Contributed Icon",
                "default": {
                    "fontPath": "./resources/fonts/aws-toolkit-icons.woff",
                    "fontCharacter": "\\f1b6"
                }
            },
            "aws-amazonq-transform-dependencies-light": {
                "description": "AWS Contributed Icon",
                "default": {
                    "fontPath": "./resources/fonts/aws-toolkit-icons.woff",
                    "fontCharacter": "\\f1b7"
                }
            },
            "aws-amazonq-transform-file-dark": {
                "description": "AWS Contributed Icon",
                "default": {
                    "fontPath": "./resources/fonts/aws-toolkit-icons.woff",
                    "fontCharacter": "\\f1b8"
                }
            },
            "aws-amazonq-transform-file-light": {
                "description": "AWS Contributed Icon",
                "default": {
                    "fontPath": "./resources/fonts/aws-toolkit-icons.woff",
                    "fontCharacter": "\\f1b9"
                }
            },
            "aws-amazonq-transform-logo": {
                "description": "AWS Contributed Icon",
                "default": {
                    "fontPath": "./resources/fonts/aws-toolkit-icons.woff",
                    "fontCharacter": "\\f1ba"
                }
            },
            "aws-amazonq-transform-step-into-dark": {
                "description": "AWS Contributed Icon",
                "default": {
                    "fontPath": "./resources/fonts/aws-toolkit-icons.woff",
                    "fontCharacter": "\\f1bb"
                }
            },
            "aws-amazonq-transform-step-into-light": {
                "description": "AWS Contributed Icon",
                "default": {
                    "fontPath": "./resources/fonts/aws-toolkit-icons.woff",
                    "fontCharacter": "\\f1bc"
                }
            },
            "aws-amazonq-transform-variables-dark": {
                "description": "AWS Contributed Icon",
                "default": {
                    "fontPath": "./resources/fonts/aws-toolkit-icons.woff",
                    "fontCharacter": "\\f1bd"
                }
            },
            "aws-amazonq-transform-variables-light": {
                "description": "AWS Contributed Icon",
                "default": {
                    "fontPath": "./resources/fonts/aws-toolkit-icons.woff",
                    "fontCharacter": "\\f1be"
                }
            },
            "aws-applicationcomposer-icon": {
                "description": "AWS Contributed Icon",
                "default": {
                    "fontPath": "./resources/fonts/aws-toolkit-icons.woff",
                    "fontCharacter": "\\f1bf"
                }
            },
            "aws-applicationcomposer-icon-dark": {
                "description": "AWS Contributed Icon",
                "default": {
                    "fontPath": "./resources/fonts/aws-toolkit-icons.woff",
                    "fontCharacter": "\\f1c0"
                }
            },
            "aws-apprunner-service": {
                "description": "AWS Contributed Icon",
                "default": {
                    "fontPath": "./resources/fonts/aws-toolkit-icons.woff",
                    "fontCharacter": "\\f1c1"
                }
            },
            "aws-cdk-logo": {
                "description": "AWS Contributed Icon",
                "default": {
                    "fontPath": "./resources/fonts/aws-toolkit-icons.woff",
                    "fontCharacter": "\\f1c2"
                }
            },
            "aws-cloudformation-stack": {
                "description": "AWS Contributed Icon",
                "default": {
                    "fontPath": "./resources/fonts/aws-toolkit-icons.woff",
                    "fontCharacter": "\\f1c3"
                }
            },
            "aws-cloudwatch-log-group": {
                "description": "AWS Contributed Icon",
                "default": {
                    "fontPath": "./resources/fonts/aws-toolkit-icons.woff",
                    "fontCharacter": "\\f1c4"
                }
            },
            "aws-codecatalyst-logo": {
                "description": "AWS Contributed Icon",
                "default": {
                    "fontPath": "./resources/fonts/aws-toolkit-icons.woff",
                    "fontCharacter": "\\f1c5"
                }
            },
            "aws-codewhisperer-icon-black": {
                "description": "AWS Contributed Icon",
                "default": {
                    "fontPath": "./resources/fonts/aws-toolkit-icons.woff",
                    "fontCharacter": "\\f1c6"
                }
            },
            "aws-codewhisperer-icon-white": {
                "description": "AWS Contributed Icon",
                "default": {
                    "fontPath": "./resources/fonts/aws-toolkit-icons.woff",
                    "fontCharacter": "\\f1c7"
                }
            },
            "aws-codewhisperer-learn": {
                "description": "AWS Contributed Icon",
                "default": {
                    "fontPath": "./resources/fonts/aws-toolkit-icons.woff",
                    "fontCharacter": "\\f1c8"
                }
            },
            "aws-ecr-registry": {
                "description": "AWS Contributed Icon",
                "default": {
                    "fontPath": "./resources/fonts/aws-toolkit-icons.woff",
                    "fontCharacter": "\\f1c9"
                }
            },
            "aws-ecs-cluster": {
                "description": "AWS Contributed Icon",
                "default": {
                    "fontPath": "./resources/fonts/aws-toolkit-icons.woff",
                    "fontCharacter": "\\f1ca"
                }
            },
            "aws-ecs-container": {
                "description": "AWS Contributed Icon",
                "default": {
                    "fontPath": "./resources/fonts/aws-toolkit-icons.woff",
                    "fontCharacter": "\\f1cb"
                }
            },
            "aws-ecs-service": {
                "description": "AWS Contributed Icon",
                "default": {
                    "fontPath": "./resources/fonts/aws-toolkit-icons.woff",
                    "fontCharacter": "\\f1cc"
                }
            },
            "aws-generic-attach-file": {
                "description": "AWS Contributed Icon",
                "default": {
                    "fontPath": "./resources/fonts/aws-toolkit-icons.woff",
                    "fontCharacter": "\\f1cd"
                }
            },
            "aws-iot-certificate": {
                "description": "AWS Contributed Icon",
                "default": {
                    "fontPath": "./resources/fonts/aws-toolkit-icons.woff",
                    "fontCharacter": "\\f1ce"
                }
            },
            "aws-iot-policy": {
                "description": "AWS Contributed Icon",
                "default": {
                    "fontPath": "./resources/fonts/aws-toolkit-icons.woff",
                    "fontCharacter": "\\f1cf"
                }
            },
            "aws-iot-thing": {
                "description": "AWS Contributed Icon",
                "default": {
                    "fontPath": "./resources/fonts/aws-toolkit-icons.woff",
                    "fontCharacter": "\\f1d0"
                }
            },
            "aws-lambda-function": {
                "description": "AWS Contributed Icon",
                "default": {
                    "fontPath": "./resources/fonts/aws-toolkit-icons.woff",
                    "fontCharacter": "\\f1d1"
                }
            },
            "aws-mynah-MynahIconBlack": {
                "description": "AWS Contributed Icon",
                "default": {
                    "fontPath": "./resources/fonts/aws-toolkit-icons.woff",
                    "fontCharacter": "\\f1d2"
                }
            },
            "aws-mynah-MynahIconWhite": {
                "description": "AWS Contributed Icon",
                "default": {
                    "fontPath": "./resources/fonts/aws-toolkit-icons.woff",
                    "fontCharacter": "\\f1d3"
                }
            },
            "aws-mynah-logo": {
                "description": "AWS Contributed Icon",
                "default": {
                    "fontPath": "./resources/fonts/aws-toolkit-icons.woff",
                    "fontCharacter": "\\f1d4"
                }
            },
            "aws-redshift-cluster": {
                "description": "AWS Contributed Icon",
                "default": {
                    "fontPath": "./resources/fonts/aws-toolkit-icons.woff",
                    "fontCharacter": "\\f1d5"
                }
            },
            "aws-redshift-cluster-connected": {
                "description": "AWS Contributed Icon",
                "default": {
                    "fontPath": "./resources/fonts/aws-toolkit-icons.woff",
                    "fontCharacter": "\\f1d6"
                }
            },
            "aws-redshift-database": {
                "description": "AWS Contributed Icon",
                "default": {
                    "fontPath": "./resources/fonts/aws-toolkit-icons.woff",
                    "fontCharacter": "\\f1d7"
                }
            },
            "aws-redshift-redshift-cluster-connected": {
                "description": "AWS Contributed Icon",
                "default": {
                    "fontPath": "./resources/fonts/aws-toolkit-icons.woff",
                    "fontCharacter": "\\f1d8"
                }
            },
            "aws-redshift-schema": {
                "description": "AWS Contributed Icon",
                "default": {
                    "fontPath": "./resources/fonts/aws-toolkit-icons.woff",
                    "fontCharacter": "\\f1d9"
                }
            },
            "aws-redshift-table": {
                "description": "AWS Contributed Icon",
                "default": {
                    "fontPath": "./resources/fonts/aws-toolkit-icons.woff",
                    "fontCharacter": "\\f1da"
                }
            },
            "aws-s3-bucket": {
                "description": "AWS Contributed Icon",
                "default": {
                    "fontPath": "./resources/fonts/aws-toolkit-icons.woff",
                    "fontCharacter": "\\f1db"
                }
            },
            "aws-s3-create-bucket": {
                "description": "AWS Contributed Icon",
                "default": {
                    "fontPath": "./resources/fonts/aws-toolkit-icons.woff",
                    "fontCharacter": "\\f1dc"
                }
            },
            "aws-schemas-registry": {
                "description": "AWS Contributed Icon",
                "default": {
                    "fontPath": "./resources/fonts/aws-toolkit-icons.woff",
                    "fontCharacter": "\\f1dd"
                }
            },
            "aws-schemas-schema": {
                "description": "AWS Contributed Icon",
                "default": {
                    "fontPath": "./resources/fonts/aws-toolkit-icons.woff",
                    "fontCharacter": "\\f1de"
                }
            },
            "aws-stepfunctions-preview": {
                "description": "AWS Contributed Icon",
                "default": {
                    "fontPath": "./resources/fonts/aws-toolkit-icons.woff",
                    "fontCharacter": "\\f1df"
                }
            }
        },
        "notebooks": [
            {
                "type": "aws-redshift-sql-notebook",
                "displayName": "Redshift SQL notebook",
                "selector": [
                    {
                        "filenamePattern": "*.redshiftnb"
                    }
                ]
            }
        ],
        "customEditors": [
            {
                "viewType": "threatComposer.tc.json",
                "displayName": "%AWS.threatComposer.title%",
                "selector": [
                    {
                        "filenamePattern": "*.tc.json"
                    }
                ]
            },
            {
                "viewType": "workflowStudio.asl",
                "displayName": "Workflow Studio",
                "selector": [
                    {
                        "filenamePattern": "*.asl.json"
                    },
                    {
                        "filenamePattern": "*.asl.yaml"
                    },
                    {
                        "filenamePattern": "*.asl.yml"
                    }
                ]
            }
        ],
        "configurationDefaults": {
            "workbench.editorAssociations": {
                "{git,gitlens,conflictResolution,vscode-local-history}:/**/*.tc.json": "default",
                "{git,gitlens,conflictResolution,vscode-local-history}:/**/*.{asl.json,asl.yaml,asl.yml}": "default"
            }
        }
    },
    "devDependencies": {},
    "dependencies": {
        "aws-core-vscode": "file:../core/"
    }
}<|MERGE_RESOLUTION|>--- conflicted
+++ resolved
@@ -2,11 +2,7 @@
     "name": "aws-toolkit-vscode",
     "displayName": "AWS Toolkit",
     "description": "Including CodeCatalyst, Infrastructure Composer, and support for Lambda, S3, CloudWatch Logs, CloudFormation, and many other services.",
-<<<<<<< HEAD
-    "version": "3.59.0-SNAPSHOT",
-=======
     "version": "3.60.0-SNAPSHOT",
->>>>>>> b49a69f6
     "extensionKind": [
         "workspace"
     ],

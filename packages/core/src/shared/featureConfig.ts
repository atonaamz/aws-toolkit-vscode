/*!
 * Copyright Amazon.com, Inc. or its affiliates. All Rights Reserved.
 * SPDX-License-Identifier: Apache-2.0
 */

import {
    FeatureValue,
    ListFeatureEvaluationsRequest,
    ListFeatureEvaluationsResponse,
} from '../codewhisperer/client/codewhispereruserclient'
import * as vscode from 'vscode'
import * as nls from 'vscode-nls'
import { codeWhispererClient as client } from '../codewhisperer/client/codewhisperer'
import { AuthUtil } from '../codewhisperer/util/authUtil'
import { getLogger } from './logger/logger'
import { CodeWhispererSettings } from '../codewhisperer/util/codewhispererSettings'
import globals from './extensionGlobals'
import { getClientId, getOperatingSystem } from './telemetry/util'
import { extensionVersion } from './vscode/env'
import { telemetry } from './telemetry/telemetry'
import { Commands } from './vscode/commands2'
import { getAvailableCustomizationsList, setSelectedCustomization } from '../codewhisperer/util/customizationUtil'

const localize = nls.loadMessageBundle()

export class FeatureContext {
    constructor(
        public name: string,
        public variation: string,
        public value: FeatureValue
    ) {}
}

const featureConfigPollIntervalInMs = 180 * 60 * 1000 // 180 mins

export const Features = {
    customizationArnOverride: 'customizationArnOverride',
    dataCollectionFeature: 'IDEProjectContextDataCollection',
    projectContextFeature: 'ProjectContextV2',
    workspaceContextFeature: 'WorkspaceContext',
    test: 'testFeature',
    highlightCommand: 'highlightCommand',
} as const

export type FeatureName = (typeof Features)[keyof typeof Features]

export const featureDefinitions = new Map<FeatureName, FeatureContext>([
    [Features.test, new FeatureContext(Features.test, 'CONTROL', { stringValue: 'testValue' })],
    [
        Features.customizationArnOverride,
        new FeatureContext(Features.customizationArnOverride, 'customizationARN', { stringValue: '' }),
    ],
])

export class FeatureConfigProvider {
    private featureConfigs = new Map<string, FeatureContext>()

    static #instance: FeatureConfigProvider

    constructor() {
        this.fetchFeatureConfigs().catch((e) => {
            getLogger().error('fetchFeatureConfigs failed: %s', (e as Error).message)
        })

        setInterval(this.fetchFeatureConfigs.bind(this), featureConfigPollIntervalInMs)
    }

    public static get instance() {
        return (this.#instance ??= new this())
    }

    getProjectContextGroup(): 'control' | 't1' | 't2' {
        const variation = this.featureConfigs.get(Features.projectContextFeature)?.variation

        switch (variation) {
            case 'CONTROL':
                return 'control'

            case 'TREATMENT_1':
                return 't1'

            case 'TREATMENT_2':
                return 't2'

            default:
                return 'control'
        }
    }

    getWorkspaceContextGroup(): 'control' | 'treatment' {
        const variation = this.featureConfigs.get(Features.projectContextFeature)?.variation

        switch (variation) {
            case 'CONTROL':
                return 'control'

            case 'TREATMENT':
                return 'treatment'

            default:
                return 'control'
        }
    }

    public async listFeatureEvaluations(): Promise<ListFeatureEvaluationsResponse> {
        const profile = AuthUtil.instance.regionProfileManager.activeRegionProfile
        const request: ListFeatureEvaluationsRequest = {
            userContext: {
                ideCategory: 'VSCODE',
                operatingSystem: getOperatingSystem(),
                product: 'CodeWhisperer', // TODO: update this?
                clientId: getClientId(globals.globalState),
                ideVersion: extensionVersion,
            },
            profileArn: profile?.arn,
        }
        return (await client.createUserSdkClient()).listFeatureEvaluations(request).promise()
    }

    async fetchFeatureConfigs(): Promise<void> {
        if (AuthUtil.instance.isConnectionExpired()) {
            return
        }

        getLogger().debug('amazonq: Fetching feature configs')
        try {
            const response = await this.listFeatureEvaluations()

            // Overwrite feature configs from server response
            for (const evaluation of response.featureEvaluations) {
                this.featureConfigs.set(
                    evaluation.feature,
                    new FeatureContext(evaluation.feature, evaluation.variation, evaluation.value)
                )

                telemetry.aws_featureConfig.run((span) => {
                    span.record({
                        id: evaluation.feature,
                        featureVariation: evaluation.variation,
                        featureValue: JSON.stringify(evaluation.value),
                    })
                })
            }
            getLogger().info('AB Testing Cohort Assignments %O', response.featureEvaluations)

            const customizationArnOverride = this.featureConfigs.get(Features.customizationArnOverride)?.value
                ?.stringValue
            const previousOverride = globals.globalState.tryGet<string>('aws.amazonq.customization.overrideV2', String)
            if (customizationArnOverride !== undefined && customizationArnOverride !== previousOverride) {
                // Double check if server-side wrongly returns a customizationArn to BID users
                if (AuthUtil.instance.isBuilderIdConnection()) {
                    this.featureConfigs.delete(Features.customizationArnOverride)
<<<<<<< HEAD
                } else if (AuthUtil.instance.isIdcConnection()) {
                    let availableCustomizations: Customization[] = []
                    try {
                        const items: Customization[] = []
                        const response = await client.listAvailableCustomizations()
                        for (const customizations of response.map(
                            (listAvailableCustomizationsResponse) => listAvailableCustomizationsResponse.customizations
                        )) {
                            items.push(...customizations)
                        }
                        availableCustomizations = items
                    } catch (e) {
                        getLogger().debug('amazonq: Failed to list available customizations')
                    }
=======
                } else if (isIdcSsoConnection(AuthUtil.instance.conn)) {
                    const availableCustomizations = await getAvailableCustomizationsList()
>>>>>>> b49a69f6

                    // If customizationArn from A/B is not available in listAvailableCustomizations response, don't use this value
                    const targetCustomization = availableCustomizations?.find((c) => c.arn === customizationArnOverride)
                    if (!targetCustomization) {
                        getLogger().debug(
                            `Customization arn ${customizationArnOverride} not available in listAvailableCustomizations, not using`
                        )
                        this.featureConfigs.delete(Features.customizationArnOverride)
                    } else {
                        await setSelectedCustomization(targetCustomization, true)
                        // note that we should also switch profile if either
                        // 1. user has not selected a profile yet
                        // 2. user's selected profile is not the same as the one of customizationOverride
                        const profile = AuthUtil.instance.regionProfileManager.activeRegionProfile
                        if (!profile || (profile && profile.arn !== targetCustomization.profile.arn)) {
                            await AuthUtil.instance.regionProfileManager.switchRegionProfile(
                                targetCustomization.profile,
                                'customization'
                            )
                        }
                    }

                    await vscode.commands.executeCommand('aws.amazonq.refreshStatusBar')
                }
            }
            if (this.getWorkspaceContextGroup() === 'treatment') {
                // Enable local workspace index by default only once, for Amzn users.
                const isSet = globals.globalState.get<boolean>('aws.amazonq.workspaceIndexToggleOn') || false
                if (!isSet) {
                    await CodeWhispererSettings.instance.enableLocalIndex()
                    globals.globalState.tryUpdate('aws.amazonq.workspaceIndexToggleOn', true)

                    await vscode.window
                        .showInformationMessage(
                            localize(
                                'AWS.amazonq.chat.workspacecontext.enable.message',
                                'Amazon Q: Workspace index is now enabled. You can disable it from Amazon Q settings.'
                            ),
                            localize('AWS.amazonq.opensettings', 'Open settings')
                        )
                        .then((r) => {
                            if (r === 'Open settings') {
                                void Commands.tryExecute('aws.amazonq.configure').then()
                            }
                        })
                }
            }
        } catch (e) {
            getLogger().error(`CodeWhisperer: Error when fetching feature configs ${e}`, e)
        }
        getLogger().debug(`CodeWhisperer: Current feature configs: ${this.getFeatureConfigsTelemetry()}`)
    }

    // Sample format: "{testFeature: CONTROL}""
    getFeatureConfigsTelemetry(): string {
        return `{${Array.from(this.featureConfigs.entries())
            .map(([name, context]) => `${name}: ${context.variation}`)
            .join(', ')}}`
    }

    // TODO: for all feature variations, define a contract that can be enforced upon the implementation of
    // the business logic.
    // When we align on a new feature config, client-side will implement specific business logic to utilize
    // these values by:
    // 1) Add an entry in featureDefinitions, which is <feature_name> to <feature_context>.
    // 2) Add a function with name `getXXX`, where XXX refers to the feature name.
    // 3) Specify the return type: One of the return type string/boolean/Long/Double should be used here.
    // 4) Specify the key for the `getFeatureValueForKey` helper function which is the feature name.
    // 5) Specify the corresponding type value getter for the `FeatureValue` class. For example,
    // if the return type is Long, then the corresponding type value getter is `longValue()`.
    // 6) Add a test case for this feature.
    // 7) In case `getXXX()` returns undefined, it should be treated as a default/control group.
    getTestFeature(): string | undefined {
        return this.getFeatureValueForKey(Features.test).stringValue
    }

    getCustomizationArnOverride(): string | undefined {
        return this.getFeatureValueForKey(Features.customizationArnOverride).stringValue
    }

    // Get the feature value for the given key.
    // In case of a misconfiguration, it will return a default feature value of Boolean true.
    private getFeatureValueForKey(name: FeatureName): FeatureValue {
        return this.featureConfigs.get(name)?.value ?? featureDefinitions.get(name)?.value ?? { boolValue: true }
    }

    /**
     * Map of feature configurations.
     *
     * @returns {Map<string, FeatureContext>} A Map containing the feature configurations, where the keys are strings representing the feature names, and the values are FeatureContext objects.
     */
    public static getFeatureConfigs(): Map<string, FeatureContext> {
        return FeatureConfigProvider.instance.featureConfigs
    }

    /**
     * Retrieves the FeatureContext object for a given feature name.
     *
     * @param {string} featureName - The name of the feature.
     * @returns {FeatureContext | undefined} The FeatureContext object for the specified feature, or undefined if the feature doesn't exist.
     */
    public static getFeature(featureName: FeatureName): FeatureContext | undefined {
        return FeatureConfigProvider.instance.featureConfigs.get(featureName)
    }

    /**
     * Checks if a feature is active or not.
     *
     * @param {string} featureName - The name of the feature to check.
     * @returns {boolean} False if the variation is not CONTROL, otherwise True
     */
    public static isEnabled(featureName: FeatureName): boolean {
        const featureContext = FeatureConfigProvider.getFeature(featureName)
        if (featureContext && featureContext.variation.toLocaleLowerCase() !== 'control') {
            return true
        }
        return false
    }
}<|MERGE_RESOLUTION|>--- conflicted
+++ resolved
@@ -150,25 +150,8 @@
                 // Double check if server-side wrongly returns a customizationArn to BID users
                 if (AuthUtil.instance.isBuilderIdConnection()) {
                     this.featureConfigs.delete(Features.customizationArnOverride)
-<<<<<<< HEAD
                 } else if (AuthUtil.instance.isIdcConnection()) {
-                    let availableCustomizations: Customization[] = []
-                    try {
-                        const items: Customization[] = []
-                        const response = await client.listAvailableCustomizations()
-                        for (const customizations of response.map(
-                            (listAvailableCustomizationsResponse) => listAvailableCustomizationsResponse.customizations
-                        )) {
-                            items.push(...customizations)
-                        }
-                        availableCustomizations = items
-                    } catch (e) {
-                        getLogger().debug('amazonq: Failed to list available customizations')
-                    }
-=======
-                } else if (isIdcSsoConnection(AuthUtil.instance.conn)) {
                     const availableCustomizations = await getAvailableCustomizationsList()
->>>>>>> b49a69f6
 
                     // If customizationArn from A/B is not available in listAvailableCustomizations response, don't use this value
                     const targetCustomization = availableCustomizations?.find((c) => c.arn === customizationArnOverride)

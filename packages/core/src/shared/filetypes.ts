--- conflicted
+++ resolved
@@ -362,17 +362,7 @@
 
 /** Returns true if `filename` is a code file. */
 export function isCodeFile(filename: string): boolean {
-<<<<<<< HEAD
     const ext = path.extname(filename).toLowerCase()
-    const result = codefileExtensions.has(ext) || codefileExtensions.has(filename)
+    const result = codefileExtensions.has(ext) || codefileExtensions.has(filename) || wellKnownCodeFiles.has(filename)
     return result
-=======
-    if (codefileExtensions.has(path.extname(filename).toLowerCase())) {
-        return true
-    } else if (wellKnownCodeFiles.has(filename)) {
-        return true
-    } else {
-        return false
-    }
->>>>>>> 337959a0
 }
/*!
 * Copyright Amazon.com, Inc. or its affiliates. All Rights Reserved.
 * SPDX-License-Identifier: Apache-2.0
 */
import * as path from 'path'
import * as vscode from 'vscode'
import { Event as VSCodeEvent, Uri, workspace, window, ViewColumn, Position, Selection } from 'vscode'
import { EditorContextExtractor } from '../../editor/context/extractor'
import { ChatSessionStorage } from '../../storages/chatSession'
import { Messenger, MessengerResponseType, StaticTextResponseType } from './messenger/messenger'
import {
    PromptMessage,
    ChatTriggerType,
    TriggerPayload,
    TabClosedMessage,
    InsertCodeAtCursorPosition,
    TriggerTabIDReceived,
    StopResponseMessage,
    CopyCodeToClipboard,
    ChatItemVotedMessage,
    ChatItemFeedbackMessage,
    TabCreatedMessage,
    TabChangedMessage,
    UIFocusMessage,
    SourceLinkClickMessage,
    ResponseBodyLinkClickMessage,
    ChatPromptCommandType,
    FooterInfoLinkClick,
    ViewDiff,
    AcceptDiff,
    QuickCommandGroupActionClick,
    DocumentReference,
    FileClick,
    RelevantTextDocumentAddition,
    PromptInputOptionChange,
    TabBarButtonClick,
    SaveChatMessage,
} from './model'
import {
    AppToWebViewMessageDispatcher,
    ContextSelectedMessage,
    CustomFormActionMessage,
    DetailedListActionClickMessage,
    DetailedListFilterChangeMessage,
    DetailedListItemSelectMessage,
} from '../../view/connector/connector'
import { MessagePublisher } from '../../../amazonq/messages/messagePublisher'
import { MessageListener } from '../../../amazonq/messages/messageListener'
import { EditorContentController } from '../../../amazonq/commons/controllers/contentController'
import { EditorContextCommand } from '../../commands/registerCommands'
import { PromptsGenerator } from './prompts/promptsGenerator'
import { TriggerEventsStorage } from '../../storages/triggerEvents'
import { SendMessageRequest } from '@amzn/amazon-q-developer-streaming-client'
import {
    CodeWhispererStreamingServiceException,
    Origin,
    ToolResult,
    ToolResultStatus,
} from '@amzn/codewhisperer-streaming'
import { UserIntentRecognizer } from './userIntent/userIntentRecognizer'
import { CWCTelemetryHelper, recordTelemetryChatRunCommand } from './telemetryHelper'
import { CodeWhispererTracker } from '../../../codewhisperer/tracker/codewhispererTracker'
import { getLogger } from '../../../shared/logger/logger'
import { triggerPayloadToChatRequest } from './chatRequest/converter'
import { AuthUtil } from '../../../codewhisperer/util/authUtil'
import { openUrl } from '../../../shared/utilities/vsCodeUtils'
import { randomUUID } from '../../../shared/crypto'
import { LspController } from '../../../amazonq/lsp/lspController'
import { CodeWhispererSettings } from '../../../codewhisperer/util/codewhispererSettings'
import { getSelectedCustomization } from '../../../codewhisperer/util/customizationUtil'
import { getHttpStatusCode, AwsClientResponseError } from '../../../shared/errors'
import { uiEventRecorder } from '../../../amazonq/util/eventRecorder'
import { telemetry } from '../../../shared/telemetry/telemetry'
import { isSsoConnection } from '../../../auth/connection'
import { inspect } from '../../../shared/utilities/collectionUtils'
import { DefaultAmazonQAppInitContext } from '../../../amazonq/apps/initContext'
import globals from '../../../shared/extensionGlobals'
import { MynahIconsType, MynahUIDataModel, QuickActionCommand } from '@aws/mynah-ui'
import { LspClient } from '../../../amazonq/lsp/lspClient'
import { AdditionalContextPrompt, ContextCommandItem, ContextCommandItemType } from '../../../amazonq/lsp/types'
import { workspaceCommand } from '../../../amazonq/webview/ui/tabs/constants'
import fs from '../../../shared/fs/fs'
import { FeatureConfigProvider, Features } from '../../../shared/featureConfig'
import { i18n } from '../../../shared/i18n-helper'
import {
    getUserPromptsDirectory,
    promptFileExtension,
    createSavedPromptCommandId,
    aditionalContentNameLimit,
    additionalContentInnerContextLimit,
    workspaceChunkMaxSize,
    defaultContextLengths,
} from '../../constants'
import { ChatSession } from '../../clients/chat/v0/chat'
import { amazonQTabSuffix } from '../../../shared/constants'
import { OutputKind } from '../../tools/toolShared'
import { ToolUtils, Tool, ToolType } from '../../tools/toolUtils'
import { ChatStream } from '../../tools/chatStream'
import { ChatHistoryStorage } from '../../storages/chatHistoryStorage'
import { FsWriteParams } from '../../tools/fsWrite'
import { tempDirPath } from '../../../shared/filesystemUtilities'
import { Database } from '../../../shared/db/chatDb/chatDb'
import { TabBarController } from './tabBarController'

export interface ChatControllerMessagePublishers {
    readonly processPromptChatMessage: MessagePublisher<PromptMessage>
    readonly processTabCreatedMessage: MessagePublisher<TabCreatedMessage>
    readonly processTabClosedMessage: MessagePublisher<TabClosedMessage>
    readonly processTabChangedMessage: MessagePublisher<TabChangedMessage>
    readonly processInsertCodeAtCursorPosition: MessagePublisher<InsertCodeAtCursorPosition>
    readonly processAcceptDiff: MessagePublisher<AcceptDiff>
    readonly processViewDiff: MessagePublisher<ViewDiff>
    readonly processCopyCodeToClipboard: MessagePublisher<CopyCodeToClipboard>
    readonly processContextMenuCommand: MessagePublisher<EditorContextCommand>
    readonly processTriggerTabIDReceived: MessagePublisher<TriggerTabIDReceived>
    readonly processStopResponseMessage: MessagePublisher<StopResponseMessage>
    readonly processChatItemVotedMessage: MessagePublisher<ChatItemVotedMessage>
    readonly processChatItemFeedbackMessage: MessagePublisher<ChatItemFeedbackMessage>
    readonly processUIFocusMessage: MessagePublisher<UIFocusMessage>
    readonly processSourceLinkClick: MessagePublisher<SourceLinkClickMessage>
    readonly processResponseBodyLinkClick: MessagePublisher<ResponseBodyLinkClickMessage>
    readonly processFooterInfoLinkClick: MessagePublisher<FooterInfoLinkClick>
    readonly processContextCommandUpdateMessage: MessagePublisher<void>
    readonly processQuickCommandGroupActionClicked: MessagePublisher<QuickCommandGroupActionClick>
    readonly processCustomFormAction: MessagePublisher<CustomFormActionMessage>
    readonly processContextSelected: MessagePublisher<ContextSelectedMessage>
    readonly processFileClick: MessagePublisher<FileClick>
    readonly processPromptInputOptionChange: MessagePublisher<PromptInputOptionChange>
    readonly processTabBarButtonClick: MessagePublisher<TabBarButtonClick>
    readonly processSaveChat: MessagePublisher<SaveChatMessage>
    readonly processDetailedListFilterChangeMessage: MessagePublisher<DetailedListFilterChangeMessage>
    readonly processDetailedListItemSelectMessage: MessagePublisher<DetailedListItemSelectMessage>
    readonly processDetailedListActionClickMessage: MessagePublisher<DetailedListActionClickMessage>
}

export interface ChatControllerMessageListeners {
    readonly processPromptChatMessage: MessageListener<PromptMessage>
    readonly processTabCreatedMessage: MessageListener<TabCreatedMessage>
    readonly processTabClosedMessage: MessageListener<TabClosedMessage>
    readonly processTabChangedMessage: MessageListener<TabChangedMessage>
    readonly processInsertCodeAtCursorPosition: MessageListener<InsertCodeAtCursorPosition>
    readonly processAcceptDiff: MessageListener<AcceptDiff>
    readonly processViewDiff: MessageListener<ViewDiff>
    readonly processCopyCodeToClipboard: MessageListener<CopyCodeToClipboard>
    readonly processContextMenuCommand: MessageListener<EditorContextCommand>
    readonly processTriggerTabIDReceived: MessageListener<TriggerTabIDReceived>
    readonly processStopResponseMessage: MessageListener<StopResponseMessage>
    readonly processChatItemVotedMessage: MessageListener<ChatItemVotedMessage>
    readonly processChatItemFeedbackMessage: MessageListener<ChatItemFeedbackMessage>
    readonly processUIFocusMessage: MessageListener<UIFocusMessage>
    readonly processSourceLinkClick: MessageListener<SourceLinkClickMessage>
    readonly processResponseBodyLinkClick: MessageListener<ResponseBodyLinkClickMessage>
    readonly processFooterInfoLinkClick: MessageListener<FooterInfoLinkClick>
    readonly processContextCommandUpdateMessage: MessageListener<void>
    readonly processQuickCommandGroupActionClicked: MessageListener<QuickCommandGroupActionClick>
    readonly processCustomFormAction: MessageListener<CustomFormActionMessage>
    readonly processContextSelected: MessageListener<ContextSelectedMessage>
    readonly processFileClick: MessageListener<FileClick>
    readonly processPromptInputOptionChange: MessageListener<PromptInputOptionChange>
    readonly processTabBarButtonClick: MessageListener<TabBarButtonClick>
    readonly processSaveChat: MessageListener<SaveChatMessage>
    readonly processDetailedListFilterChangeMessage: MessageListener<DetailedListFilterChangeMessage>
    readonly processDetailedListItemSelectMessage: MessageListener<DetailedListItemSelectMessage>
    readonly processDetailedListActionClickMessage: MessageListener<DetailedListActionClickMessage>
}

export class ChatController {
    private readonly sessionStorage: ChatSessionStorage
    private readonly triggerEventsStorage: TriggerEventsStorage
    private readonly messenger: Messenger
    private readonly editorContextExtractor: EditorContextExtractor
    private readonly editorContentController: EditorContentController
    private readonly tabBarController: TabBarController
    private readonly promptGenerator: PromptsGenerator
    private readonly userIntentRecognizer: UserIntentRecognizer
    private readonly telemetryHelper: CWCTelemetryHelper
    private userPromptsWatcher: vscode.FileSystemWatcher | undefined
    private readonly chatHistoryStorage: ChatHistoryStorage
    private chatHistoryDb = Database.getInstance()

    public constructor(
        private readonly chatControllerMessageListeners: ChatControllerMessageListeners,
        appsToWebViewMessagePublisher: MessagePublisher<any>,
        onDidChangeAmazonQVisibility: VSCodeEvent<boolean>
    ) {
        this.sessionStorage = new ChatSessionStorage()
        this.triggerEventsStorage = new TriggerEventsStorage()
        this.telemetryHelper = CWCTelemetryHelper.init(this.sessionStorage, this.triggerEventsStorage)
        this.messenger = new Messenger(
            new AppToWebViewMessageDispatcher(appsToWebViewMessagePublisher),
            this.telemetryHelper
        )
        this.editorContextExtractor = new EditorContextExtractor()
        this.editorContentController = new EditorContentController()
        this.promptGenerator = new PromptsGenerator()
        this.userIntentRecognizer = new UserIntentRecognizer()
        this.chatHistoryStorage = new ChatHistoryStorage()
        this.tabBarController = new TabBarController(this.messenger)

        onDidChangeAmazonQVisibility((visible) => {
            if (visible) {
                this.telemetryHelper.recordOpenChat()
            } else {
                this.telemetryHelper.recordCloseChat()
            }
        })

        this.chatControllerMessageListeners.processPromptChatMessage.onMessage((data) => {
            const uiEvents = uiEventRecorder.get(data.tabID)
            if (uiEvents) {
                uiEventRecorder.set(data.tabID, {
                    events: {
                        featureReceivedMessage: globals.clock.Date.now(),
                    },
                })
            }
            /**
             * traceId is only instrumented for chat-prompt but not for things
             * like follow-up-was-clicked. In those cases we fallback to a different
             * uuid
             **/
            return telemetry.withTraceId(() => {
                return this.processPromptChatMessage(data)
            }, uiEvents?.traceId ?? randomUUID())
        })

        this.chatControllerMessageListeners.processTabCreatedMessage.onMessage((data) => {
            return this.processTabCreateMessage(data)
        })

        this.chatControllerMessageListeners.processTabClosedMessage.onMessage((data) => {
            return this.processTabCloseMessage(data)
        })

        this.chatControllerMessageListeners.processTabChangedMessage.onMessage((data) => {
            return this.processTabChangedMessage(data)
        })

        this.chatControllerMessageListeners.processInsertCodeAtCursorPosition.onMessage((data) => {
            return this.processInsertCodeAtCursorPosition(data)
        })

        this.chatControllerMessageListeners.processAcceptDiff.onMessage((data) => {
            return this.processAcceptDiff(data)
        })

        this.chatControllerMessageListeners.processViewDiff.onMessage((data) => {
            return this.processViewDiff(data)
        })

        this.chatControllerMessageListeners.processCopyCodeToClipboard.onMessage((data) => {
            return this.processCopyCodeToClipboard(data)
        })

        this.chatControllerMessageListeners.processContextMenuCommand.onMessage((data) => {
            return this.processContextMenuCommand(data)
        })

        this.chatControllerMessageListeners.processTriggerTabIDReceived.onMessage((data) => {
            return this.processTriggerTabIDReceived(data)
        })

        this.chatControllerMessageListeners.processStopResponseMessage.onMessage((data) => {
            return this.processStopResponseMessage(data)
        })

        this.chatControllerMessageListeners.processChatItemVotedMessage.onMessage((data) => {
            return this.processChatItemVotedMessage(data)
        })

        this.chatControllerMessageListeners.processChatItemFeedbackMessage.onMessage((data) => {
            return this.processChatItemFeedbackMessage(data)
        })

        this.chatControllerMessageListeners.processUIFocusMessage.onMessage((data) => {
            return this.processUIFocusMessage(data)
        })

        this.chatControllerMessageListeners.processSourceLinkClick.onMessage((data) => {
            return this.processSourceLinkClick(data)
        })
        this.chatControllerMessageListeners.processResponseBodyLinkClick.onMessage((data) => {
            return this.processResponseBodyLinkClick(data)
        })
        this.chatControllerMessageListeners.processFooterInfoLinkClick.onMessage((data) => {
            return this.processFooterInfoLinkClick(data)
        })
        this.chatControllerMessageListeners.processContextCommandUpdateMessage.onMessage(() => {
            return this.processContextCommandUpdateMessage()
        })
        this.chatControllerMessageListeners.processQuickCommandGroupActionClicked.onMessage((data) => {
            return this.processQuickCommandGroupActionClicked(data)
        })
        this.chatControllerMessageListeners.processCustomFormAction.onMessage((data) => {
            return this.processCustomFormAction(data)
        })
        this.chatControllerMessageListeners.processContextSelected.onMessage((data) => {
            return this.processContextSelected(data)
        })
        this.chatControllerMessageListeners.processFileClick.onMessage((data) => {
            return this.processFileClickMessage(data)
        })
        this.chatControllerMessageListeners.processPromptInputOptionChange.onMessage((data) => {
            return this.processPromptInputOptionChange(data)
        })
        this.chatControllerMessageListeners.processTabBarButtonClick.onMessage((data) => {
            return this.tabBarController.processTabBarButtonClick(data)
        })
        this.chatControllerMessageListeners.processSaveChat.onMessage((data) => {
            return this.tabBarController.processSaveChat(data)
        })
        this.chatControllerMessageListeners.processDetailedListActionClickMessage.onMessage((data) => {
            return this.tabBarController.processActionClickMessage(data)
        })
        this.chatControllerMessageListeners.processDetailedListFilterChangeMessage.onMessage((data) => {
            return this.tabBarController.processFilterChangeMessage(data)
        })
        this.chatControllerMessageListeners.processDetailedListItemSelectMessage.onMessage((data) => {
            return this.tabBarController.processItemSelectMessage(data)
        })
    }

    private registerUserPromptsWatcher() {
        if (this.userPromptsWatcher) {
            return
        }
        this.userPromptsWatcher = vscode.workspace.createFileSystemWatcher(
            new vscode.RelativePattern(vscode.Uri.file(getUserPromptsDirectory()), `*${promptFileExtension}`),
            false,
            true,
            false
        )
        this.userPromptsWatcher.onDidCreate(() => this.processContextCommandUpdateMessage())
        this.userPromptsWatcher.onDidDelete(() => this.processContextCommandUpdateMessage())
        globals.context.subscriptions.push(this.userPromptsWatcher)
    }

    private processFooterInfoLinkClick(click: FooterInfoLinkClick) {
        this.openLinkInExternalBrowser(click)
    }

    private openLinkInExternalBrowser(
        click: ResponseBodyLinkClickMessage | SourceLinkClickMessage | FooterInfoLinkClick
    ) {
        this.telemetryHelper.recordInteractWithMessage(click)
        void openUrl(Uri.parse(click.link))
    }

    private processResponseBodyLinkClick(click: ResponseBodyLinkClickMessage) {
        const uri = vscode.Uri.parse(click.link)
        if (uri.scheme === 'file') {
            void this.openFile(uri.fsPath)
        } else {
            this.openLinkInExternalBrowser(click)
        }
    }

    private async openFile(absolutePath: string) {
        const fileExists = await fs.existsFile(absolutePath)
        if (fileExists) {
            const document = await vscode.workspace.openTextDocument(absolutePath)
            await vscode.window.showTextDocument(document)
        }
    }

    private processSourceLinkClick(click: SourceLinkClickMessage) {
        this.openLinkInExternalBrowser(click)
    }

    private processQuickActionCommand(message: PromptMessage) {
        this.editorContextExtractor
            .extractContextForTrigger('QuickAction')
            .then((context) => {
                const triggerID = randomUUID()

                const quickActionCommand = message.command as ChatPromptCommandType

                this.messenger.sendQuickActionMessage(quickActionCommand, triggerID)

                this.triggerEventsStorage.addTriggerEvent({
                    id: triggerID,
                    tabID: message.tabID,
                    message: undefined,
                    type: 'quick_action',
                    quickAction: quickActionCommand,
                    context,
                })

                if (quickActionCommand === 'help') {
                    void this.generateStaticTextResponse('quick-action-help', triggerID)
                    recordTelemetryChatRunCommand('help')
                    return
                }
            })
            .catch((e) => {
                this.processException(e, '')
            })
    }

    private async processChatItemFeedbackMessage(message: ChatItemFeedbackMessage) {
        await this.telemetryHelper.recordFeedback(message)
    }

    private async processChatItemVotedMessage(message: ChatItemVotedMessage) {
        this.telemetryHelper.recordInteractWithMessage(message)
    }

    private async processStopResponseMessage(message: StopResponseMessage) {
        const session = this.sessionStorage.getSession(message.tabID)
        session.tokenSource.cancel()
        this.messenger.sendEmptyMessage(message.tabID, '', undefined)
        this.chatHistoryStorage.getTabHistory(message.tabID).clearRecentHistory()
    }

    private async processTriggerTabIDReceived(message: TriggerTabIDReceived) {
        this.triggerEventsStorage.updateTriggerEventTabIDFromUnknown(message.triggerID, message.tabID)
    }

    private async processInsertCodeAtCursorPosition(message: InsertCodeAtCursorPosition) {
        this.editorContentController.insertTextAtCursorPosition(message.code, (editor, cursorStart) => {
            CodeWhispererTracker.getTracker().enqueue({
                conversationID: this.telemetryHelper.getConversationId(message.tabID) ?? '',
                messageID: message.messageId,
                userIntent: message.userIntent,
                time: new Date(),
                fileUrl: editor.document.uri,
                startPosition: cursorStart,
                endPosition: editor.selection.active,
                originalString: message.code,
            })
        })
        this.telemetryHelper.recordInteractWithMessage(message)
    }

    private async processAcceptDiff(message: AcceptDiff) {
        const context = this.triggerEventsStorage.getTriggerEvent((message.data as any)?.triggerID) || ''
        this.editorContentController
            .acceptDiff({ ...message, ...context })
            .then(() => {
                this.telemetryHelper.recordInteractWithMessage(message)
            })
            .catch((error) => {
                this.telemetryHelper.recordInteractWithMessage(message, { result: 'Failed' })
            })
    }

    private async processViewDiff(message: ViewDiff) {
        const context = this.triggerEventsStorage.getTriggerEvent((message.data as any)?.triggerID) || ''
        this.editorContentController
            .viewDiff({ ...message, ...context })
            .then(() => {
                this.telemetryHelper.recordInteractWithMessage(message)
            })
            .catch((error) => {
                this.telemetryHelper.recordInteractWithMessage(message, { result: 'Failed' })
            })
    }

    private async processCopyCodeToClipboard(message: CopyCodeToClipboard) {
        this.telemetryHelper.recordInteractWithMessage(message)
    }

    private async processTabCreateMessage(message: TabCreatedMessage) {
        // this.telemetryHelper.recordOpenChat(message.tabOpenInteractionType)
    }

    private async processTabCloseMessage(message: TabClosedMessage) {
        this.sessionStorage.deleteSession(message.tabID)
        this.chatHistoryStorage.deleteHistory(message.tabID)
        this.triggerEventsStorage.removeTabEvents(message.tabID)
        // this.telemetryHelper.recordCloseChat(message.tabID)
        this.chatHistoryDb.updateTabOpenState(message.tabID, false)
    }

    private async processTabChangedMessage(message: TabChangedMessage) {
        if (message.prevTabID) {
            this.telemetryHelper.recordExitFocusConversation(message.prevTabID)
        }
        this.telemetryHelper.recordEnterFocusConversation(message.tabID)
    }

    private async processUIFocusMessage(message: UIFocusMessage) {
        switch (message.type) {
            case 'focus':
                this.telemetryHelper.recordEnterFocusChat()
                break
            case 'blur':
                this.telemetryHelper.recordExitFocusChat()
                break
        }
    }

    private async processContextCommandUpdateMessage() {
        // when UI is ready, refresh the context commands
        this.tabBarController.loadChats()
        this.registerUserPromptsWatcher()
        const contextCommand: MynahUIDataModel['contextCommands'] = [
            {
                commands: [
                    ...workspaceCommand.commands,
                    {
                        command: i18n('AWS.amazonq.context.folders.title'),
                        children: [
                            {
                                groupName: i18n('AWS.amazonq.context.folders.title'),
                                commands: [],
                            },
                        ],
                        description: i18n('AWS.amazonq.context.folders.description'),
                        icon: 'folder' as MynahIconsType,
                    },
                    {
                        command: i18n('AWS.amazonq.context.files.title'),
                        children: [
                            {
                                groupName: i18n('AWS.amazonq.context.files.title'),
                                commands: [],
                            },
                        ],
                        description: i18n('AWS.amazonq.context.files.description'),
                        icon: 'file' as MynahIconsType,
                    },
                    {
                        command: i18n('AWS.amazonq.context.code.title'),
                        children: [
                            {
                                groupName: i18n('AWS.amazonq.context.code.title'),
                                commands: [],
                            },
                        ],
                        description: i18n('AWS.amazonq.context.code.description'),
                        icon: 'code-block' as MynahIconsType,
                    },
                    {
                        command: i18n('AWS.amazonq.context.prompts.title'),
                        children: [
                            {
                                groupName: i18n('AWS.amazonq.context.prompts.title'),
                                commands: [],
                            },
                        ],
                        description: i18n('AWS.amazonq.context.prompts.description'),
                        icon: 'magic' as MynahIconsType,
                    },
                ],
            },
        ]

        const feature = FeatureConfigProvider.getFeature(Features.highlightCommand)
        const commandName = feature?.value.stringValue
        if (commandName) {
            const commandDescription = feature.variation
            contextCommand.push({
                groupName: 'Additional Commands',
                commands: [{ command: commandName, description: commandDescription }],
            })
        }
        const symbolsCmd: QuickActionCommand = contextCommand[0].commands?.[3]
        const promptsCmd: QuickActionCommand = contextCommand[0].commands?.[4]

        // Check for user prompts
        try {
            const userPromptsDirectory = getUserPromptsDirectory()
            const directoryExists = await fs.exists(userPromptsDirectory)
            if (directoryExists) {
                const systemPromptFiles = await fs.readdir(userPromptsDirectory)
                promptsCmd.children?.[0].commands.push(
                    ...systemPromptFiles
                        .filter(([name]) => name.endsWith(promptFileExtension))
                        .map(([name]) => ({
                            command: path.basename(name, promptFileExtension),
                            icon: 'magic' as MynahIconsType,
                            id: 'prompt',
                            label: 'file' as ContextCommandItemType,
                            route: [userPromptsDirectory, name],
                        }))
                )
            }
        } catch (e) {
            getLogger().verbose(`Could not read prompts from ~/.aws/prompts: ${e}`)
        }

        // Add create prompt button to the bottom of the prompts list
        promptsCmd.children?.[0].commands.push({
            command: i18n('AWS.amazonq.savedPrompts.action'),
            id: createSavedPromptCommandId,
            icon: 'list-add' as MynahIconsType,
        })

        const lspClientReady = await LspClient.instance.waitUntilReady()
        if (lspClientReady) {
            const contextCommandItems = await LspClient.instance.getContextCommandItems()
            const folderCmd: QuickActionCommand = contextCommand[0].commands?.[1]
            const filesCmd: QuickActionCommand = contextCommand[0].commands?.[2]

            for (const contextCommandItem of contextCommandItems) {
                const wsFolderName = path.basename(contextCommandItem.workspaceFolder)
                if (contextCommandItem.type === 'file') {
                    filesCmd.children?.[0].commands.push({
                        command: path.basename(contextCommandItem.relativePath),
                        description: path.join(wsFolderName, contextCommandItem.relativePath),
                        route: [contextCommandItem.workspaceFolder, contextCommandItem.relativePath],
                        label: 'file' as ContextCommandItemType,
                        id: contextCommandItem.id,
                        icon: 'file' as MynahIconsType,
                    })
                } else if (contextCommandItem.type === 'folder') {
                    folderCmd.children?.[0].commands.push({
                        command: path.basename(contextCommandItem.relativePath),
                        description: path.join(wsFolderName, contextCommandItem.relativePath),
                        route: [contextCommandItem.workspaceFolder, contextCommandItem.relativePath],
                        label: 'folder' as ContextCommandItemType,
                        id: contextCommandItem.id,
                        icon: 'folder' as MynahIconsType,
                    })
                } else if (contextCommandItem.symbol && symbolsCmd.children) {
                    symbolsCmd.children?.[0].commands.push({
                        command: contextCommandItem.symbol.name,
                        description: `${contextCommandItem.symbol.kind}, ${path.join(wsFolderName, contextCommandItem.relativePath)}, L${contextCommandItem.symbol.range.start.line}-${contextCommandItem.symbol.range.end.line}`,
                        route: [contextCommandItem.workspaceFolder, contextCommandItem.relativePath],
                        label: 'code' as ContextCommandItemType,
                        id: contextCommandItem.id,
                        icon: 'code-block' as MynahIconsType,
                    })
                }
            }
        }

        this.messenger.sendContextCommandData(contextCommand)
        void LspController.instance.updateContextCommandSymbolsOnce()
    }

    private handlePromptCreate(tabID: string) {
        this.messenger.showCustomForm(
            tabID,
            [
                {
                    id: 'prompt-name',
                    type: 'textinput',
                    mandatory: true,
                    autoFocus: true,
                    title: i18n('AWS.amazonq.savedPrompts.title'),
                    placeholder: i18n('AWS.amazonq.savedPrompts.placeholder'),
                    description: i18n('AWS.amazonq.savedPrompts.description'),
                },
            ],
            [
                { id: 'cancel-create-prompt', text: i18n('AWS.generic.cancel'), status: 'clear' },
                { id: 'submit-create-prompt', text: i18n('AWS.amazonq.savedPrompts.create'), status: 'main' },
            ],
            `Create a saved prompt`
        )
    }

    private processQuickCommandGroupActionClicked(message: QuickCommandGroupActionClick) {
        if (message.actionId === createSavedPromptCommandId) {
            this.handlePromptCreate(message.tabID)
        }
    }
    private async handleCreatePrompt(message: CustomFormActionMessage) {
        const userPromptsDirectory = getUserPromptsDirectory()
        const title = message.action.formItemValues?.['prompt-name'] ?? 'default'
        const newFilePath = path.join(userPromptsDirectory, `${title}${promptFileExtension}`)

        await fs.writeFile(newFilePath, new Uint8Array(Buffer.from('')))
        const newFileDoc = await vscode.workspace.openTextDocument(newFilePath)
        await vscode.window.showTextDocument(newFileDoc)

        telemetry.ui_click.emit({ elementId: 'amazonq_createSavedPrompt' })
    }

    private async processToolUseMessage(message: CustomFormActionMessage) {
        const tabID = message.tabID
        if (!tabID) {
            return
        }
        this.editorContextExtractor
            .extractContextForTrigger('ChatMessage')
            .then(async (context) => {
                const triggerID = randomUUID()
                this.triggerEventsStorage.addTriggerEvent({
                    id: triggerID,
                    tabID: message.tabID,
                    message: undefined,
                    type: 'chat_message',
                    context,
                })
                this.messenger.sendAsyncEventProgress(tabID, true, '')
                const session = this.sessionStorage.getSession(tabID)
                const toolUseWithError = session.toolUseWithError
                if (!toolUseWithError || !toolUseWithError.toolUse || !toolUseWithError.toolUse.input) {
                    // Turn off AgentLoop flag if there's no tool use
                    this.sessionStorage.setAgentLoopInProgress(tabID, false)
                    return
                }
                session.setToolUseWithError(undefined)

                const toolUse = toolUseWithError.toolUse
                const toolUseError = toolUseWithError.error
                const toolResults: ToolResult[] = []

                if (toolUseError) {
                    toolResults.push({
                        content: [{ text: toolUseError.message }],
                        toolUseId: toolUse.toolUseId,
                        status: ToolResultStatus.ERROR,
                    })
                } else {
                    const result = ToolUtils.tryFromToolUse(toolUse)
                    if ('type' in result) {
                        const tool: Tool = result

                        try {
                            await ToolUtils.validate(tool)

                            const chatStream = new ChatStream(this.messenger, tabID, triggerID, toolUse, {
                                requiresAcceptance: false,
                            })
                            if (tool.type === ToolType.FsWrite && toolUse.toolUseId) {
                                const backup = await tool.tool.getBackup()
                                session.setFsWriteBackup(toolUse.toolUseId, backup)
                            }
                            const output = await ToolUtils.invoke(tool, chatStream)
                            ToolUtils.validateOutput(output)

                            toolResults.push({
                                content: [
                                    output.output.kind === OutputKind.Text
                                        ? { text: output.output.content }
                                        : { json: output.output.content },
                                ],
                                toolUseId: toolUse.toolUseId,
                                status: ToolResultStatus.SUCCESS,
                            })
                        } catch (e: any) {
                            toolResults.push({
                                content: [{ text: e.message }],
                                toolUseId: toolUse.toolUseId,
                                status: ToolResultStatus.ERROR,
                            })
                        }
                    } else {
                        const toolResult: ToolResult = result
                        toolResults.push(toolResult)
                    }

                    if (toolUse.name === ToolType.FsWrite) {
                        await vscode.commands.executeCommand(
                            'vscode.open',
                            vscode.Uri.file((toolUse.input as unknown as FsWriteParams).path)
                        )
                    }
                }

                await this.generateResponse(
                    {
                        message: '',
                        trigger: ChatTriggerType.ChatMessage,
                        query: undefined,
                        codeSelection: context?.focusAreaContext?.selectionInsideExtendedCodeBlock,
                        fileText: context?.focusAreaContext?.extendedCodeBlock ?? '',
                        fileLanguage: context?.activeFileContext?.fileLanguage,
                        filePath: context?.activeFileContext?.filePath,
                        matchPolicy: context?.activeFileContext?.matchPolicy,
                        codeQuery: context?.focusAreaContext?.names,
                        userIntent: undefined,
                        customization: getSelectedCustomization(),
                        toolResults: toolResults,
                        origin: Origin.IDE,
                        context: session.context ?? [],
                        relevantTextDocuments: [],
                        additionalContents: [],
                        documentReferences: [],
                        useRelevantDocuments: false,
                        contextLengths: {
                            ...defaultContextLengths,
                        },
                    },
                    triggerID
                )
            })
            .catch((e) => {
                this.processException(e, tabID)
            })
    }

    private async closeDiffView() {
        // Close the diff view if User reject the generated code changes.
        if (vscode.window.tabGroups.activeTabGroup.activeTab?.label.includes(amazonQTabSuffix)) {
            await vscode.commands.executeCommand('workbench.action.closeActiveEditor')
        }
    }

    private async rejectShellCommand(message: CustomFormActionMessage) {
        const triggerId = randomUUID()
        this.triggerEventsStorage.addTriggerEvent({
            id: triggerId,
            tabID: message.tabID,
            message: undefined,
            type: 'chat_message',
            context: undefined,
        })
        await this.generateStaticTextResponse('reject-shell-command', triggerId)
    }

    private async processCustomFormAction(message: CustomFormActionMessage) {
        switch (message.action.id) {
            case 'submit-create-prompt':
                await this.handleCreatePrompt(message)
                break
            case 'run-shell-command':
            case 'generic-tool-execution':
                await this.processToolUseMessage(message)
                break
            case 'accept-code-diff':
                await this.closeDiffView()
                break
            case 'reject-code-diff':
                await this.restoreBackup(message)
                await this.closeDiffView()
                break
            case 'reject-shell-command':
                await this.rejectShellCommand(message)
                break
            default:
                getLogger().warn(`Unhandled action: ${message.action.id}`)
        }
    }

<<<<<<< HEAD
    private async restoreBackup(message: CustomFormActionMessage) {
        const tabID = message.tabID
        const toolUseId = message.action.formItemValues?.toolUseId
        if (!tabID || !toolUseId) {
            return
        }

        const session = this.sessionStorage.getSession(tabID)
        const { content, filePath, isNew } = session.fsWriteBackups.get(toolUseId) ?? {}
        if (filePath && isNew) {
            await fs.delete(filePath)
        } else if (filePath && content !== undefined) {
            await fs.writeFile(filePath, content)
=======
            const title = message.action.formItemValues?.['prompt-name']
            const newFilePath = path.join(
                userPromptsDirectory,
                title ? `${title}${promptFileExtension}` : `default${promptFileExtension}`
            )
            const newFileContent = new Uint8Array(Buffer.from(''))
            await fs.writeFile(newFilePath, newFileContent, { mode: 0o600 })
            const newFileDoc = await vscode.workspace.openTextDocument(newFilePath)
            await vscode.window.showTextDocument(newFileDoc)
            telemetry.ui_click.emit({ elementId: 'amazonq_createSavedPrompt' })
>>>>>>> acd505f9
        }
    }

    private async processContextSelected(message: ContextSelectedMessage) {
        if (message.tabID && message.contextItem.id === createSavedPromptCommandId) {
            this.handlePromptCreate(message.tabID)
        }
    }

    private async processPromptInputOptionChange(message: PromptInputOptionChange) {
        const session = this.sessionStorage.getSession(message.tabID)
        const promptTypeValue = message.optionsValues['prompt-type']
        // TODO: display message: You turned off pair programmer mode. Q will not include code diffs or run commands in the chat.
        if (promptTypeValue === 'pair-programming-on') {
            session.setPairProgrammingModeOn(true)
        } else {
            session.setPairProgrammingModeOn(false)
        }
    }

    private async processFileClickMessage(message: FileClick) {
        const session = this.sessionStorage.getSession(message.tabID)
        // Check if user clicked on filePath in the contextList or in the fileListTree and perform the functionality accordingly.
        if (session.showDiffOnFileWrite) {
            const toolUseId = message.messageId
            const { filePath, content } = session.fsWriteBackups.get(toolUseId) ?? {}
            if (!filePath || content === undefined) {
                return
            }

            try {
                // Create a temporary file path to show the diff view
                // TODO: Use amazonQDiffScheme for temp file
                const pathToArchiveDir = path.join(tempDirPath, 'q-chat')
                const archivePathExists = await fs.existsDir(pathToArchiveDir)
                if (archivePathExists) {
                    await fs.delete(pathToArchiveDir, { recursive: true })
                }
                await fs.mkdir(pathToArchiveDir)
                const resultArtifactsDir = path.join(pathToArchiveDir, 'resultArtifacts')
                await fs.mkdir(resultArtifactsDir)

                const tempFilePath = path.join(resultArtifactsDir, `temp-${path.basename(filePath)}`)
                await fs.writeFile(tempFilePath, content)

                const leftUri = vscode.Uri.file(tempFilePath)
                const rightUri = vscode.Uri.file(filePath)
                const fileName = path.basename(filePath)
                await vscode.commands.executeCommand(
                    'vscode.diff',
                    leftUri,
                    rightUri,
                    `${fileName} ${amazonQTabSuffix}`
                )
            } catch (error) {
                getLogger().error(`Unexpected error in diff view generation: ${error}`)
                void vscode.window.showErrorMessage(`Failed to open diff view.`)
            }
        } else {
            const lineRanges = session.contexts.get(message.filePath)

            if (!lineRanges) {
                return
            }

            // Check if clicked file is in a different workspace root
            const projectRoot =
                session.relativePathToWorkspaceRoot.get(message.filePath) || workspace.workspaceFolders?.[0]?.uri.fsPath
            if (!projectRoot) {
                return
            }
            let absoluteFilePath = path.join(projectRoot, message.filePath)

            // Handle clicking on a user prompt outside the workspace
            if (message.filePath.endsWith(promptFileExtension)) {
                try {
                    await vscode.workspace.fs.stat(vscode.Uri.file(absoluteFilePath))
                } catch {
                    absoluteFilePath = path.join(getUserPromptsDirectory(), message.filePath)
                }
            }

            try {
                // Open the file in VSCode
                const document = await workspace.openTextDocument(absoluteFilePath)
                const editor = await window.showTextDocument(document, ViewColumn.Active)

                // Create multiple selections based on line ranges
                const selections: Selection[] = lineRanges
                    .filter(({ first, second }) => first !== -1 && second !== -1)
                    .map(({ first, second }) => {
                        const startPosition = new Position(first - 1, 0) // Convert 1-based to 0-based
                        const endPosition = new Position(second - 1, document.lineAt(second - 1).range.end.character)
                        return new Selection(
                            startPosition.line,
                            startPosition.character,
                            endPosition.line,
                            endPosition.character
                        )
                    })

                // Apply multiple selections to the editor
                if (selections.length > 0) {
                    editor.selection = selections[0] // Set the first selection as active
                    editor.selections = selections // Apply multiple selections
                    editor.revealRange(selections[0], vscode.TextEditorRevealType.InCenter)
                }
            } catch (error) {}
        }
    }

    private processException(e: any, tabID: string) {
        let errorMessage = ''
        let requestID = undefined
        const defaultMessage = 'Failed to get response'
        if (typeof e === 'string') {
            errorMessage = e.toUpperCase()
        } else if (e instanceof SyntaxError) {
            // Workaround to handle case when LB returns web-page with error and our client doesn't return proper exception
            errorMessage = AwsClientResponseError.tryExtractReasonFromSyntaxError(e) ?? defaultMessage
        } else if (e instanceof CodeWhispererStreamingServiceException) {
            errorMessage = e.message
            requestID = e.$metadata.requestId
        } else if (e instanceof Error) {
            errorMessage = e.message
        }

        // Turn off AgentLoop flag in case of exception
        if (tabID) {
            this.sessionStorage.setAgentLoopInProgress(tabID, false)
        }

        this.messenger.sendErrorMessage(errorMessage, tabID, requestID)
        getLogger().error(`error: ${errorMessage} tabID: ${tabID} requestID: ${requestID}`)

        this.sessionStorage.deleteSession(tabID)
        this.chatHistoryStorage.getTabHistory(tabID).clearRecentHistory()
    }

    private async processContextMenuCommand(command: EditorContextCommand) {
        // Just open the chat panel in this case
        if (!this.editorContextExtractor.isCodeBlockSelected() && command.type === 'aws.amazonq.sendToPrompt') {
            return
        }

        this.editorContextExtractor
            .extractContextForTrigger('ContextMenu')
            .then(async (context) => {
                const triggerID = randomUUID()
                if (command.type === 'aws.amazonq.generateUnitTests') {
                    DefaultAmazonQAppInitContext.instance.getAppsToWebViewMessagePublisher().publish({
                        sender: 'testChat',
                        command: 'test',
                        type: 'chatMessage',
                    })
                    // For non-supported languages, we'll just open the standard chat.
                    return
                }

                if (context?.focusAreaContext?.codeBlock === undefined) {
                    throw 'Sorry, I cannot help with the selected language code snippet'
                }

                const prompt = this.promptGenerator.generateForContextMenuCommand(command)

                if (command.type === 'aws.amazonq.explainIssue') {
                    this.messenger.sendEditorContextCommandMessage(
                        command.type,
                        context.activeFileContext?.fileText
                            ?.split('\n')
                            .slice(command.issue.startLine, command.issue.endLine)
                            .join('') ?? '',
                        triggerID,
                        command.issue
                    )
                } else {
                    this.messenger.sendEditorContextCommandMessage(
                        command.type,
                        context?.focusAreaContext?.codeBlock ?? '',
                        triggerID
                    )
                }

                if (command.type === 'aws.amazonq.sendToPrompt') {
                    // No need for response if send the code to prompt
                    return
                }

                this.triggerEventsStorage.addTriggerEvent({
                    id: triggerID,
                    tabID: undefined,
                    message: prompt,
                    type: 'editor_context_command',
                    context,
                    command,
                })

                return this.generateResponse(
                    {
                        message: prompt,
                        trigger: ChatTriggerType.ChatMessage,
                        query: undefined,
                        codeSelection: context?.focusAreaContext?.selectionInsideExtendedCodeBlock,
                        fileText: context?.focusAreaContext?.extendedCodeBlock ?? '',
                        fileLanguage: context?.activeFileContext?.fileLanguage,
                        filePath: context?.activeFileContext?.filePath,
                        matchPolicy: context?.activeFileContext?.matchPolicy,
                        codeQuery: context?.focusAreaContext?.names,
                        userIntent: this.userIntentRecognizer.getFromContextMenuCommand(command),
                        customization: getSelectedCustomization(),
                        additionalContents: [],
                        relevantTextDocuments: [],
                        documentReferences: [],
                        useRelevantDocuments: false,
                        contextLengths: {
                            ...defaultContextLengths,
                        },
                        context: [],
                    },
                    triggerID
                )
            })
            .catch((e) => {
                this.processException(e, '')
            })
    }

    private async processPromptChatMessage(message: PromptMessage) {
        if (message.message === undefined) {
            this.messenger.sendErrorMessage('chatMessage should be set', message.tabID, undefined)
            return
        }
        try {
            switch (message.command) {
                case 'follow-up-was-clicked':
                    await this.processFollowUp(message)
                    this.telemetryHelper.recordInteractWithMessage(message)
                    break
                case 'onboarding-page-cwc-button-clicked':
                case 'chat-prompt':
                    await this.processPromptMessageAsNewThread(message)
                    break
                default:
                    await this.processCommandMessage(message)
            }
        } catch (e) {
            this.processException(e, message.tabID)
        }
    }

    private async processCommandMessage(message: PromptMessage) {
        if (message.command === undefined) {
            return
        }
        switch (message.command) {
            case 'clear':
                this.sessionStorage.deleteSession(message.tabID)
                this.chatHistoryStorage.getTabHistory(message.tabID).clear()
                this.triggerEventsStorage.removeTabEvents(message.tabID)
                recordTelemetryChatRunCommand('clear')
                this.chatHistoryDb.clearTab(message.tabID)
                return
            default:
                this.processQuickActionCommand(message)
        }
    }

    private async processFollowUp(message: PromptMessage) {
        try {
            const lastTriggerEvent = this.triggerEventsStorage.getLastTriggerEventByTabID(message.tabID)

            if (lastTriggerEvent === undefined) {
                throw "It's impossible to ask follow-ups on empty tabs"
            }

            const triggerID = randomUUID()
            this.triggerEventsStorage.addTriggerEvent({
                id: triggerID,
                tabID: message.tabID,
                message: message.message,
                type: 'follow_up',
                context: lastTriggerEvent.context,
            })

            return this.generateResponse(
                {
                    message: message.message ?? '',
                    trigger: ChatTriggerType.ChatMessage,
                    query: message.message,
                    codeSelection: lastTriggerEvent.context?.focusAreaContext?.selectionInsideExtendedCodeBlock,
                    fileText: lastTriggerEvent.context?.focusAreaContext?.extendedCodeBlock ?? '',
                    fileLanguage: lastTriggerEvent.context?.activeFileContext?.fileLanguage,
                    filePath: lastTriggerEvent.context?.activeFileContext?.filePath,
                    matchPolicy: lastTriggerEvent.context?.activeFileContext?.matchPolicy,
                    codeQuery: lastTriggerEvent.context?.focusAreaContext?.names,
                    userIntent: message.userIntent,
                    customization: getSelectedCustomization(),
                    contextLengths: {
                        ...defaultContextLengths,
                    },
                    relevantTextDocuments: [],
                    additionalContents: [],
                    documentReferences: [],
                    useRelevantDocuments: false,
                    context: [],
                },
                triggerID
            )
        } catch (e) {
            this.processException(e, message.tabID)
        }
    }

    private async processPromptMessageAsNewThread(message: PromptMessage) {
        const session = this.sessionStorage.getSession(message.tabID)
        session.clearListOfReadFiles()
        session.setShowDiffOnFileWrite(false)
        this.editorContextExtractor
            .extractContextForTrigger('ChatMessage')
            .then(async (context) => {
                const triggerID = randomUUID()
                this.triggerEventsStorage.addTriggerEvent({
                    id: triggerID,
                    tabID: message.tabID,
                    message: message.message,
                    type: 'chat_message',
                    context,
                })

                this.messenger.sendAsyncEventProgress(message.tabID, true, '')

                // Save the context for the agentic loop
                session.setContext(message.context)

                await this.generateResponse(
                    {
                        message: message.message ?? '',
                        trigger: ChatTriggerType.ChatMessage,
                        query: message.message,
                        codeSelection: context?.focusAreaContext?.selectionInsideExtendedCodeBlock,
                        fileText: context?.focusAreaContext?.extendedCodeBlock ?? '',
                        fileLanguage: context?.activeFileContext?.fileLanguage,
                        filePath: context?.activeFileContext?.filePath,
                        matchPolicy: context?.activeFileContext?.matchPolicy,
                        codeQuery: context?.focusAreaContext?.names,
                        userIntent: undefined,
                        customization: getSelectedCustomization(),
                        origin: Origin.IDE,
                        context: message.context ?? [],
                        relevantTextDocuments: [],
                        additionalContents: [],
                        documentReferences: [],
                        useRelevantDocuments: false,
                        contextLengths: {
                            ...defaultContextLengths,
                        },
                    },
                    triggerID
                )
            })
            .catch((e) => {
                this.processException(e, message.tabID)
            })
    }

    private async generateStaticTextResponse(responseType: StaticTextResponseType, triggerID: string) {
        // Loop while we waiting for tabID to be set
        const triggerEvent = this.triggerEventsStorage.getTriggerEvent(triggerID)
        if (triggerEvent === undefined) {
            return
        }

        if (triggerEvent.tabID === 'no-available-tabs') {
            return
        }

        if (triggerEvent.tabID === undefined) {
            setTimeout(() => {
                this.generateStaticTextResponse(responseType, triggerID).catch((e) => {
                    getLogger().error('generateStaticTextResponse failed: %s', (e as Error).message)
                })
            }, 20)
            return
        }

        const tabID = triggerEvent.tabID

        const credentialsState = await AuthUtil.instance.getChatAuthState()

        if (credentialsState.codewhispererChat !== 'connected' && credentialsState.codewhispererCore !== 'connected') {
            await this.messenger.sendAuthNeededExceptionMessage(credentialsState, tabID, triggerID)
            return
        }

        this.messenger.sendStaticTextResponse(responseType, triggerID, tabID)
    }

    /**
     * @returns A Uri array of prompt files in each workspace root's .amazonq/rules directory
     */
    private async collectWorkspaceRules(): Promise<string[]> {
        const rulesFiles: string[] = []

        if (!vscode.workspace.workspaceFolders) {
            return rulesFiles
        }

        for (const folder of vscode.workspace.workspaceFolders) {
            const rulesPath = path.join(folder.uri.fsPath, '.amazonq', 'rules')
            const folderExists = await fs.exists(rulesPath)

            if (folderExists) {
                const entries = await fs.readdir(rulesPath)

                for (const [name, type] of entries) {
                    if (type === vscode.FileType.File && name.endsWith(promptFileExtension)) {
                        rulesFiles.push(path.join(rulesPath, name))
                    }
                }
            }
        }

        return rulesFiles
    }

    private async resolveContextCommandPayload(triggerPayload: TriggerPayload, session: ChatSession) {
        const contextCommands: ContextCommandItem[] = []

        // Check for workspace rules to add to context
        const workspaceRules = await this.collectWorkspaceRules()
        if (workspaceRules.length > 0) {
            contextCommands.push(
                ...workspaceRules.map((rule) => {
                    const workspaceFolderPath =
                        vscode.workspace.getWorkspaceFolder(vscode.Uri.parse(rule))?.uri?.path || ''
                    return {
                        workspaceFolder: workspaceFolderPath,
                        type: 'file' as ContextCommandItemType,
                        relativePath: path.relative(workspaceFolderPath, rule),
                    }
                })
            )
        }
        triggerPayload.workspaceRulesCount = workspaceRules.length

        for (const context of triggerPayload.context) {
            if (typeof context !== 'string' && context.route && context.route.length === 2) {
                contextCommands.push({
                    workspaceFolder: context.route[0] || '',
                    type: (context.label || '') as ContextCommandItemType,
                    relativePath: context.route[1] || '',
                    id: context.id,
                })
            }
        }

        if (contextCommands.length === 0) {
            return []
        }
        const workspaceFolders = (vscode.workspace.workspaceFolders ?? []).map((folder) => folder.uri.fsPath)
        if (!workspaceFolders) {
            return []
        }
        workspaceFolders.sort()
        const workspaceFolder = workspaceFolders[0]
        for (const contextCommand of contextCommands) {
            session.relativePathToWorkspaceRoot.set(contextCommand.workspaceFolder, contextCommand.workspaceFolder)
        }
        let prompts: AdditionalContextPrompt[] = []
        try {
            prompts = await LspClient.instance.getContextCommandPrompt(contextCommands)
        } catch (e) {
            // todo: handle @workspace used before indexing is ready
            getLogger().verbose(`Could not get context command prompts: ${e}`)
        }

        triggerPayload.contextLengths.additionalContextLengths = this.telemetryHelper.getContextLengths(prompts)
        for (const prompt of prompts.slice(0, 20)) {
            // Add system prompt for user prompts and workspace rules
            const contextType = this.telemetryHelper.getContextType(prompt)
            const description =
                contextType === 'rule' || contextType === 'prompt'
                    ? `You must follow the instructions in ${prompt.relativePath}. Below are lines ${prompt.startLine}-${prompt.endLine} of this file:\n`
                    : prompt.description

            // Handle user prompts outside the workspace
            const relativePath = prompt.filePath.startsWith(getUserPromptsDirectory())
                ? path.basename(prompt.filePath)
                : path.relative(workspaceFolder, prompt.filePath)

            const entry = {
                name: prompt.name.substring(0, aditionalContentNameLimit),
                description: description.substring(0, aditionalContentNameLimit),
                innerContext: prompt.content.substring(0, additionalContentInnerContextLimit),
                type: contextType,
                relativePath: relativePath,
                startLine: prompt.startLine,
                endLine: prompt.endLine,
            }

            triggerPayload.additionalContents.push(entry)
        }
        getLogger().info(`Retrieved chunks of additional context count: ${triggerPayload.additionalContents.length} `)
    }

    private async generateResponse(
        triggerPayload: TriggerPayload & { projectContextQueryLatencyMs?: number },
        triggerID: string
    ) {
        const triggerEvent = this.triggerEventsStorage.getTriggerEvent(triggerID)
        if (triggerEvent === undefined) {
            return
        }

        if (triggerEvent.tabID === 'no-available-tabs') {
            return
        }

        if (triggerEvent.tabID === undefined) {
            setTimeout(() => {
                this.generateResponse(triggerPayload, triggerID).catch((e) => {
                    getLogger().error('generateResponse failed: %s', (e as Error).message)
                })
            }, 20)
            return
        }

        const tabID = triggerEvent.tabID
        if (this.sessionStorage.isAgentLoopInProgress(tabID)) {
            // If a response is already in progress, stop it first
            const stopResponseMessage: StopResponseMessage = {
                tabID: tabID,
            }
            await this.processStopResponseMessage(stopResponseMessage)
        }

        // Ensure AgentLoop flag is set to true during response generation
        this.sessionStorage.setAgentLoopInProgress(tabID, true)

        const credentialsState = await AuthUtil.instance.getChatAuthState()

        if (
            !(credentialsState.codewhispererChat === 'connected' && credentialsState.codewhispererCore === 'connected')
        ) {
            await this.messenger.sendAuthNeededExceptionMessage(credentialsState, tabID, triggerID)
            return
        }

        const session = this.sessionStorage.getSession(tabID)
        if (!session.localHistoryHydrated) {
            triggerPayload.history = this.chatHistoryDb.getMessages(triggerEvent.tabID, 10)
            session.localHistoryHydrated = true
        }
        await this.resolveContextCommandPayload(triggerPayload, session)
        triggerPayload.useRelevantDocuments = triggerPayload.context.some(
            (context) => typeof context !== 'string' && context.command === '@workspace'
        )
        if (triggerPayload.useRelevantDocuments) {
            triggerPayload.message = triggerPayload.message.replace(/@workspace/, '')
            if (CodeWhispererSettings.instance.isLocalIndexEnabled()) {
                const start = performance.now()
                const relevantTextDocuments = await LspController.instance.query(triggerPayload.message)
                for (const relevantDocument of relevantTextDocuments) {
                    if (relevantDocument.text && relevantDocument.text.length > 0) {
                        triggerPayload.contextLengths.workspaceContextLength += relevantDocument.text.length
                        if (relevantDocument.text.length > workspaceChunkMaxSize) {
                            relevantDocument.text = relevantDocument.text.substring(0, workspaceChunkMaxSize)
                            getLogger().debug(`Truncating @workspace chunk: ${relevantDocument.relativeFilePath} `)
                        }
                        triggerPayload.relevantTextDocuments.push(relevantDocument)
                    }
                }

                for (const doc of triggerPayload.relevantTextDocuments) {
                    getLogger().info(
                        `amazonq: Using workspace files ${doc.relativeFilePath}, content(partial): ${doc.text?.substring(0, 200)}, start line: ${doc.startLine}, end line: ${doc.endLine}`
                    )
                }
                triggerPayload.projectContextQueryLatencyMs = performance.now() - start
            } else {
                this.messenger.sendOpenSettingsMessage(triggerID, tabID)
                return
            }
        }

        triggerPayload.contextLengths.userInputContextLength = triggerPayload.message.length
        triggerPayload.contextLengths.focusFileContextLength = triggerPayload.fileText.length
        triggerPayload.pairProgrammingModeOn = session.pairProgrammingModeOn

        const request = triggerPayloadToChatRequest(triggerPayload)

        const chatHistory = this.chatHistoryStorage.getTabHistory(tabID)
        const currentMessage = request.conversationState.currentMessage
        if (currentMessage) {
            chatHistory.fixHistory(currentMessage)
        }
        request.conversationState.history = chatHistory.getHistory()

        const conversationId = chatHistory.getConversationId() || randomUUID()
        chatHistory.setConversationId(conversationId)
        request.conversationState.conversationId = conversationId

        triggerPayload.documentReferences = this.mergeRelevantTextDocuments(triggerPayload.relevantTextDocuments)

        // Update context transparency after it's truncated dynamically to show users only the context sent.
        const relativePathsOfMergedRelevantDocuments = triggerPayload.documentReferences.map(
            (doc) => doc.relativeFilePath
        )
        const seen: string[] = []
        for (const additionalContent of triggerPayload.additionalContents) {
            const relativePath = additionalContent.relativePath
            if (!relativePathsOfMergedRelevantDocuments.includes(relativePath) && !seen.includes(relativePath)) {
                triggerPayload.documentReferences.push({
                    relativeFilePath: relativePath,
                    lineRanges:
                        additionalContent.name === 'symbol'
                            ? [{ first: additionalContent.startLine, second: additionalContent.endLine }]
                            : [{ first: -1, second: -1 }],
                })
                seen.push(relativePath)
            }
        }
        for (const doc of triggerPayload.documentReferences) {
            session.contexts.set(doc.relativeFilePath, doc.lineRanges)
        }

        getLogger().debug(
            `request from tab: ${tabID} conversationID: ${session.sessionIdentifier} request: ${inspect(request, {
                depth: 12,
            })}`
        )
        let response: MessengerResponseType | undefined = undefined
        session.createNewTokenSource()
        try {
            this.messenger.sendInitalStream(tabID, triggerID, triggerPayload.documentReferences)
            this.telemetryHelper.setConversationStreamStartTime(tabID)
            if (isSsoConnection(AuthUtil.instance.conn)) {
                const { $metadata, generateAssistantResponseResponse } = await session.chatSso(request)
                response = {
                    $metadata: $metadata,
                    message: generateAssistantResponseResponse,
                }
            } else {
                const { $metadata, sendMessageResponse } = await session.chatIam(request as SendMessageRequest)
                response = {
                    $metadata: $metadata,
                    message: sendMessageResponse,
                }
            }
            this.telemetryHelper.recordEnterFocusConversation(triggerEvent.tabID)
            this.telemetryHelper.recordStartConversation(triggerEvent, triggerPayload)

            if (currentMessage && session.sessionIdentifier) {
                chatHistory.appendUserMessage(currentMessage)
                this.chatHistoryDb.addMessage(tabID, 'cwc', session.sessionIdentifier, {
                    body: triggerPayload.message,
                    type: 'prompt' as any,
                    userIntent: currentMessage.userInputMessage?.userIntent,
                    origin: currentMessage.userInputMessage?.origin,
                    userInputMessageContext: currentMessage.userInputMessage?.userInputMessageContext,
                })
            }

            getLogger().info(
                `response to tab: ${tabID} conversationID: ${session.sessionIdentifier} requestID: ${
                    response.$metadata.requestId
                } metadata: ${inspect(response.$metadata, { depth: 12 })}`
            )
            await this.messenger.sendAIResponse(response, session, tabID, triggerID, triggerPayload, chatHistory)

            // Turn off AgentLoop flag after sending the AI response
            this.sessionStorage.setAgentLoopInProgress(tabID, false)
        } catch (e: any) {
            this.telemetryHelper.recordMessageResponseError(triggerPayload, tabID, getHttpStatusCode(e) ?? 0)
            // Turn off AgentLoop flag in case of exception
            this.sessionStorage.setAgentLoopInProgress(tabID, false)
            // clears session, record telemetry before this call
            this.processException(e, tabID)
        }
    }

    private mergeRelevantTextDocuments(documents: RelevantTextDocumentAddition[]): DocumentReference[] {
        if (documents.length === 0) {
            return []
        }
        return Object.entries(
            documents.reduce<Record<string, { first: number; second: number }[]>>((acc, doc) => {
                if (!doc.relativeFilePath || doc.startLine === undefined || doc.endLine === undefined) {
                    return acc // Skip invalid documents
                }

                if (!acc[doc.relativeFilePath]) {
                    acc[doc.relativeFilePath] = []
                }
                acc[doc.relativeFilePath].push({ first: doc.startLine, second: doc.endLine })
                return acc
            }, {})
        ).map(([filePath, ranges]) => {
            // Sort by startLine
            const sortedRanges = ranges.sort((a, b) => a.first - b.first)

            const mergedRanges: { first: number; second: number }[] = []
            for (const { first, second } of sortedRanges) {
                if (mergedRanges.length === 0 || mergedRanges[mergedRanges.length - 1].second < first - 1) {
                    // If no overlap, add new range
                    mergedRanges.push({ first, second })
                } else {
                    // Merge overlapping or consecutive ranges
                    mergedRanges[mergedRanges.length - 1].second = Math.max(
                        mergedRanges[mergedRanges.length - 1].second,
                        second
                    )
                }
            }

            return { relativeFilePath: filePath, lineRanges: mergedRanges }
        })
    }
}<|MERGE_RESOLUTION|>--- conflicted
+++ resolved
@@ -659,13 +659,16 @@
     }
     private async handleCreatePrompt(message: CustomFormActionMessage) {
         const userPromptsDirectory = getUserPromptsDirectory()
-        const title = message.action.formItemValues?.['prompt-name'] ?? 'default'
-        const newFilePath = path.join(userPromptsDirectory, `${title}${promptFileExtension}`)
-
-        await fs.writeFile(newFilePath, new Uint8Array(Buffer.from('')))
+
+        const title = message.action.formItemValues?.['prompt-name']
+        const newFilePath = path.join(
+            userPromptsDirectory,
+            title ? `${title}${promptFileExtension}` : `default${promptFileExtension}`
+        )
+        const newFileContent = new Uint8Array(Buffer.from(''))
+        await fs.writeFile(newFilePath, newFileContent, { mode: 0o600 })
         const newFileDoc = await vscode.workspace.openTextDocument(newFilePath)
         await vscode.window.showTextDocument(newFileDoc)
-
         telemetry.ui_click.emit({ elementId: 'amazonq_createSavedPrompt' })
     }
 
@@ -827,7 +830,6 @@
         }
     }
 
-<<<<<<< HEAD
     private async restoreBackup(message: CustomFormActionMessage) {
         const tabID = message.tabID
         const toolUseId = message.action.formItemValues?.toolUseId
@@ -841,18 +843,6 @@
             await fs.delete(filePath)
         } else if (filePath && content !== undefined) {
             await fs.writeFile(filePath, content)
-=======
-            const title = message.action.formItemValues?.['prompt-name']
-            const newFilePath = path.join(
-                userPromptsDirectory,
-                title ? `${title}${promptFileExtension}` : `default${promptFileExtension}`
-            )
-            const newFileContent = new Uint8Array(Buffer.from(''))
-            await fs.writeFile(newFilePath, newFileContent, { mode: 0o600 })
-            const newFileDoc = await vscode.workspace.openTextDocument(newFilePath)
-            await vscode.window.showTextDocument(newFileDoc)
-            telemetry.ui_click.emit({ elementId: 'amazonq_createSavedPrompt' })
->>>>>>> acd505f9
         }
     }
 

/*!
 * Copyright Amazon.com, Inc. or its affiliates. All Rights Reserved.
 * SPDX-License-Identifier: Apache-2.0
 */

import { SendMessageCommandOutput, SendMessageRequest } from '@amzn/amazon-q-developer-streaming-client'
import {
    GenerateAssistantResponseCommandOutput,
    GenerateAssistantResponseRequest,
    ToolUse,
} from '@amzn/codewhisperer-streaming'
import * as vscode from 'vscode'
import { ToolkitError } from '../../../../shared/errors'
import { createCodeWhispererChatStreamingClient } from '../../../../shared/clients/codewhispererChatClient'
import { createQDeveloperStreamingClient } from '../../../../shared/clients/qDeveloperChatClient'
import { UserWrittenCodeTracker } from '../../../../codewhisperer/tracker/userWrittenCodeTracker'

export class ChatSession {
    private sessionId?: string
<<<<<<< HEAD
    /**
     * _listOfReadFiles = list of files read from the project to gather context before generating response.
     * _filePath = The path helps the system locate exactly where to make the necessary changes in the project structure
     * _tempFilePath = Used to show the code diff view in the editor including LLM changes.
     */
    private _listOfReadFiles: string[] = []
    private _filePath: string | undefined
    private _tempFilePath: string | undefined
=======
    private _toolUse: ToolUse | undefined
>>>>>>> 2dbe485f

    contexts: Map<string, { first: number; second: number }[]> = new Map()
    // TODO: doesn't handle the edge case when two files share the same relativePath string but from different root
    // e.g. root_a/file1 vs root_b/file1
    relativePathToWorkspaceRoot: Map<string, string> = new Map()
    public get sessionIdentifier(): string | undefined {
        return this.sessionId
    }

    public get toolUse(): ToolUse | undefined {
        return this._toolUse
    }

    public setToolUse(toolUse: ToolUse | undefined) {
        this._toolUse = toolUse
    }

    public tokenSource!: vscode.CancellationTokenSource

    constructor() {
        this.createNewTokenSource()
    }

    createNewTokenSource() {
        this.tokenSource = new vscode.CancellationTokenSource()
    }

    public setSessionID(id?: string) {
        this.sessionId = id
    }
    public get listOfReadFiles(): string[] {
        return this._listOfReadFiles
    }
    public get filePath(): string | undefined {
        return this._filePath
    }
    public get tempFilePath(): string | undefined {
        return this._tempFilePath
    }
    public setFilePath(filePath: string | undefined) {
        this._filePath = filePath
    }
    public setTempFilePath(tempFilePath: string | undefined) {
        this._tempFilePath = tempFilePath
    }
    public pushToListOfReadFiles(filePath: string) {
        this._listOfReadFiles.push(filePath)
    }
    public clearListOfReadFiles() {
        this._listOfReadFiles = []
    }
    async chatIam(chatRequest: SendMessageRequest): Promise<SendMessageCommandOutput> {
        const client = await createQDeveloperStreamingClient()

        const response = await client.sendMessage(chatRequest)
        if (!response.sendMessageResponse) {
            throw new ToolkitError(
                `Empty chat response. Session id: ${this.sessionId} Request ID: ${response.$metadata.requestId}`
            )
        }

        const responseStream = response.sendMessageResponse
        for await (const event of responseStream) {
            if ('messageMetadataEvent' in event) {
                this.sessionId = event.messageMetadataEvent?.conversationId
                break
            }
        }

        UserWrittenCodeTracker.instance.onQFeatureInvoked()
        return response
    }

    async chatSso(chatRequest: GenerateAssistantResponseRequest): Promise<GenerateAssistantResponseCommandOutput> {
        const client = await createCodeWhispererChatStreamingClient()

        const response = await client.generateAssistantResponse(chatRequest)
        if (!response.generateAssistantResponseResponse) {
            throw new ToolkitError(
                `Empty chat response. Session id: ${this.sessionId} Request ID: ${response.$metadata.requestId}`
            )
        }

        this.sessionId = response.conversationId

        UserWrittenCodeTracker.instance.onQFeatureInvoked()

        return response
    }
}<|MERGE_RESOLUTION|>--- conflicted
+++ resolved
@@ -17,7 +17,6 @@
 
 export class ChatSession {
     private sessionId?: string
-<<<<<<< HEAD
     /**
      * _listOfReadFiles = list of files read from the project to gather context before generating response.
      * _filePath = The path helps the system locate exactly where to make the necessary changes in the project structure
@@ -26,9 +25,7 @@
     private _listOfReadFiles: string[] = []
     private _filePath: string | undefined
     private _tempFilePath: string | undefined
-=======
     private _toolUse: ToolUse | undefined
->>>>>>> 2dbe485f
 
     contexts: Map<string, { first: number; second: number }[]> = new Map()
     // TODO: doesn't handle the edge case when two files share the same relativePath string but from different root

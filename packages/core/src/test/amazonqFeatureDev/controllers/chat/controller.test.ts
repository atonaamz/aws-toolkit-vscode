--- conflicted
+++ resolved
@@ -643,12 +643,8 @@
                 const sendAnswerSpy = sinon.stub(controllerSetup.messenger, 'sendAnswer')
                 const sendErrorMessageSpy = sinon.stub(controllerSetup.messenger, 'sendErrorMessage')
                 const sendMonthlyLimitErrorSpy = sinon.stub(controllerSetup.messenger, 'sendMonthlyLimitError')
-<<<<<<< HEAD
-                await fireChatMessage()
-=======
 
                 await fireChatMessage(session)
->>>>>>> 6dd3f87d
 
                 switch (error.constructor.name) {
                     case ContentLengthError.name:

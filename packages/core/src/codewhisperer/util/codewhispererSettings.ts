/*!
 * Copyright Amazon.com, Inc. or its affiliates. All Rights Reserved.
 * SPDX-License-Identifier: Apache-2.0
 */
import { fromExtensionManifest, migrateSetting } from '../../shared/settings'
import { ArrayConstructor } from '../../shared/utilities/typeConstructors'

const description = {
    showInlineCodeSuggestionsWithCodeReferences: Boolean, // eslint-disable-line id-length
    importRecommendationForInlineCodeSuggestions: Boolean, // eslint-disable-line id-length
    shareContentWithAWS: Boolean,
    workspaceIndex: Boolean,
    workspaceIndexWorkerThreads: Number,
    workspaceIndexUseGPU: Boolean,
    workspaceIndexMaxSize: Number,
<<<<<<< HEAD
    devCommandWorkspaceConfigurations: Object,
=======
    ignoredSecurityIssues: ArrayConstructor(String),
>>>>>>> 337959a0
}

export class CodeWhispererSettings extends fromExtensionManifest('amazonQ', description) {
    // TODO: Remove after a few releases
    public async importSettings() {
        await migrateSetting(
            { key: 'aws.codeWhisperer.includeSuggestionsWithCodeReferences', type: Boolean },
            { key: 'amazonQ.showInlineCodeSuggestionsWithCodeReferences' }
        )
        await migrateSetting(
            { key: 'aws.codeWhisperer.importRecommendation', type: Boolean },
            { key: 'amazonQ.importRecommendationForInlineCodeSuggestions' }
        )
        await migrateSetting(
            { key: 'aws.codeWhisperer.shareCodeWhispererContentWithAWS', type: Boolean },
            { key: 'amazonQ.shareContentWithAWS' }
        )
    }

    public isSuggestionsWithCodeReferencesEnabled(): boolean {
        return this.get(`showInlineCodeSuggestionsWithCodeReferences`, false)
    }
    public isImportRecommendationEnabled(): boolean {
        return this.get(`importRecommendationForInlineCodeSuggestions`, false)
    }

    public isOptoutEnabled(): boolean {
        const value = this.get('shareContentWithAWS', true)
        return !value
    }
    public isLocalIndexEnabled(): boolean {
        return this.get('workspaceIndex', false)
    }

    public async enableLocalIndex() {
        await this.update('workspaceIndex', true)
    }

    public isLocalIndexGPUEnabled(): boolean {
        return this.get('workspaceIndexUseGPU', false)
    }

    public getIndexWorkerThreads(): number {
        // minimal 0 threads
        return Math.max(this.get('workspaceIndexWorkerThreads', 0), 0)
    }

    public getMaxIndexSize(): number {
        // minimal 1MB
        return Math.max(this.get('workspaceIndexMaxSize', 250), 1)
    }

<<<<<<< HEAD
    public getDevCommandWorkspaceConfigurations(): { [key: string]: boolean } {
        return this.get('devCommandWorkspaceConfigurations', {})
    }

    public async updateDevCommandWorkspaceConfigurations(projectName: string, setting: boolean) {
        const projects = this.getDevCommandWorkspaceConfigurations()

        projects[projectName] = setting

        await this.update('devCommandWorkspaceConfigurations', projects)
=======
    public getIgnoredSecurityIssues(): string[] {
        return this.get('ignoredSecurityIssues', [])
    }

    public async addToIgnoredSecurityIssuesList(issueTitle: string) {
        await this.update('ignoredSecurityIssues', [...this.getIgnoredSecurityIssues(), issueTitle])
>>>>>>> 337959a0
    }

    static #instance: CodeWhispererSettings

    public static get instance() {
        return (this.#instance ??= new this())
    }
}<|MERGE_RESOLUTION|>--- conflicted
+++ resolved
@@ -13,11 +13,8 @@
     workspaceIndexWorkerThreads: Number,
     workspaceIndexUseGPU: Boolean,
     workspaceIndexMaxSize: Number,
-<<<<<<< HEAD
     devCommandWorkspaceConfigurations: Object,
-=======
     ignoredSecurityIssues: ArrayConstructor(String),
->>>>>>> 337959a0
 }
 
 export class CodeWhispererSettings extends fromExtensionManifest('amazonQ', description) {
@@ -70,7 +67,6 @@
         return Math.max(this.get('workspaceIndexMaxSize', 250), 1)
     }
 
-<<<<<<< HEAD
     public getDevCommandWorkspaceConfigurations(): { [key: string]: boolean } {
         return this.get('devCommandWorkspaceConfigurations', {})
     }
@@ -81,14 +77,14 @@
         projects[projectName] = setting
 
         await this.update('devCommandWorkspaceConfigurations', projects)
-=======
+    }
+
     public getIgnoredSecurityIssues(): string[] {
         return this.get('ignoredSecurityIssues', [])
     }
 
     public async addToIgnoredSecurityIssuesList(issueTitle: string) {
         await this.update('ignoredSecurityIssues', [...this.getIgnoredSecurityIssues(), issueTitle])
->>>>>>> 337959a0
     }
 
     static #instance: CodeWhispererSettings

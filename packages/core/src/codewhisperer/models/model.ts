--- conflicted
+++ resolved
@@ -310,8 +310,8 @@
     dependenciesRoot: string | undefined = 'dependencies/'
     buildLogs: string = 'build-logs.txt'
     version: string = '1.0'
-<<<<<<< HEAD
     hilCapabilities: string[] = ['HIL_1pDependency_VersionUpgrade']
+    transformCapabilities: string[] = ['EXPLAINABILITY_V1']
 }
 
 export interface IHilZipManifestParams {
@@ -336,9 +336,6 @@
         //     this.hilInput.dependenciesRoot = `dependencies/${dependencyPath.name}/`
         // }
     }
-=======
-    transformCapabilities: string[] = ['EXPLAINABILITY_V1']
->>>>>>> 8719c881
 }
 
 export enum DropdownStep {

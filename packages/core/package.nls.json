--- conflicted
+++ resolved
@@ -267,12 +267,6 @@
     "AWS.amazonq.codewhisperer.title": "Amazon Q",
     "AWS.amazonq.toggleCodeSuggestion": "Toggle Auto-Suggestions",
     "AWS.amazonq.toggleCodeScan": "Toggle Auto-Scans",
-<<<<<<< HEAD
-    "AWS.command.dynamoDb.searchTables": "Search DynamoDB Tables",
-    "AWS.command.dynamoDb.viewTable": "View Table",
-    "AWS.command.dynamoDb.deleteTable": "Delete Table",
-    "AWS.command.dynamoDb.openTableInConsole": "Open table in browser"
-=======
     "AWS.amazonq.featureDev.error.conversationIdNotFoundError": "Conversation id must exist before starting code generation",
     "AWS.amazonq.featureDev.error.contentLengthError": "The folder you selected is too large for me to use as context. Please choose a smaller folder to work on. For more information on quotas, see the <a href=\"https://docs.aws.amazon.com/amazonq/latest/qdeveloper-ug/software-dev.html#quotas\" target=\"_blank\">Amazon Q Developer documentation.</a>",
     "AWS.amazonq.featureDev.error.illegalStateTransition": "Illegal transition between states, restart the conversation",
@@ -324,6 +318,9 @@
     "AWS.amazonq.featureDev.placeholder.chatInputDisabled": "Chat input is disabled",
     "AWS.amazonq.featureDev.placeholder.additionalImprovements": "Provide input on additional improvements",
     "AWS.amazonq.featureDev.placeholder.feedback": "Feedback, comments ...",
-    "AWS.amazonq.featureDev.placeholder.describe": "Describe your task or issue in as much detail as possible"
->>>>>>> 2f5ff3a1
+    "AWS.amazonq.featureDev.placeholder.describe": "Describe your task or issue in as much detail as possible",
+    "AWS.command.dynamoDb.searchTables": "Search DynamoDB Tables",
+    "AWS.command.dynamoDb.viewTable": "View Table",
+    "AWS.command.dynamoDb.deleteTable": "Delete Table",
+    "AWS.command.dynamoDb.openTableInConsole": "Open table in browser"
 }
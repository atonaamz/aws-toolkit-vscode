/*!
 * Copyright Amazon.com, Inc. or its affiliates. All Rights Reserved.
 * SPDX-License-Identifier: Apache-2.0
 */

import {
    bearerCredentialsUpdateRequestType,
    ConnectionMetadata,
    NotificationType,
    RequestType,
    ResponseMessage,
    UpdateCredentialsParams,
} from '@aws/language-server-runtimes/protocol'
import * as jose from 'jose'
import * as crypto from 'crypto'
import { LanguageClient } from 'vscode-languageclient'
import { AuthUtil } from 'aws-core-vscode/codewhisperer'
import { Writable } from 'stream'
import { onceChanged } from 'aws-core-vscode/utils'
import { getLogger, oneMinute } from 'aws-core-vscode/shared'

export const encryptionKey = crypto.randomBytes(32)

/**
 * Sends a json payload to the language server, who is waiting to know what the encryption key is.
 * Code reference: https://github.com/aws/language-servers/blob/7da212185a5da75a72ce49a1a7982983f438651a/client/vscode/src/credentialsActivation.ts#L77
 */
export function writeEncryptionInit(stream: Writable): void {
    const request = {
        version: '1.0',
        mode: 'JWT',
        key: encryptionKey.toString('base64'),
    }
    stream.write(JSON.stringify(request))
    stream.write('\n')
}

/**
 * Request for custom notifications that Update Credentials and tokens.
 * See core\aws-lsp-core\src\credentials\updateCredentialsRequest.ts for details
 */
export interface UpdateCredentialsRequest {
    /**
     * Encrypted token (JWT or PASETO)
     * The token's contents differ whether IAM or Bearer token is sent
     */
    data: string
    /**
     * Used by the runtime based language servers.
     * Signals that this client will encrypt its credentials payloads.
     */
    encrypted: boolean
}

export const notificationTypes = {
    updateBearerToken: new RequestType<UpdateCredentialsRequest, ResponseMessage, Error>(
        'aws/credentials/token/update'
    ),
    deleteBearerToken: new NotificationType('aws/credentials/token/delete'),
    getConnectionMetadata: new RequestType<undefined, ConnectionMetadata, Error>(
        'aws/credentials/getConnectionMetadata'
    ),
}

/**
 * Facade over our VSCode Auth that does crud operations on the language server auth
 */
export class AmazonQLspAuth {
    #logErrorIfChanged = onceChanged((s) => getLogger('amazonqLsp').error(s))
    constructor(
        private readonly client: LanguageClient,
        private readonly authUtil: AuthUtil = AuthUtil.instance
    ) {}

    /**
     * @param force bypass memoization, and forcefully update the bearer token
     */
    async refreshConnection(force: boolean = false) {
<<<<<<< HEAD
        const activeConnection = AuthUtil.instance.auth.activeConnection
        if (activeConnection?.type === 'sso') {
            // send the token to the language server
            const token = await AuthUtil.instance.getBearerToken()
=======
        const activeConnection = this.authUtil.auth.activeConnection
        if (activeConnection?.state === 'valid' && activeConnection?.type === 'sso') {
            // send the token to the language server
            const token = await this.authUtil.getBearerToken()
>>>>>>> 8b7106bb
            await (force ? this._updateBearerToken(token) : this.updateBearerToken(token))
        }
    }

    async logRefreshError(e: unknown) {
        const err = e as Error
        this.#logErrorIfChanged(`Unable to update bearer token: ${err.name}:${err.message}`)
    }

    public updateBearerToken = onceChanged(this._updateBearerToken.bind(this))
    private async _updateBearerToken(token: string) {
        const request = await this.createUpdateCredentialsRequest({
            token,
        })

        await this.client.sendRequest(bearerCredentialsUpdateRequestType.method, request)

        this.client.info(`UpdateBearerToken: ${JSON.stringify(request)}`)
    }

    public startTokenRefreshInterval(pollingTime: number = oneMinute / 2) {
        const interval = setInterval(async () => {
            await this.refreshConnection().catch((e) => this.logRefreshError(e))
        }, pollingTime)
        return interval
    }

    private async createUpdateCredentialsRequest(data: any): Promise<UpdateCredentialsParams> {
        const payload = new TextEncoder().encode(JSON.stringify({ data }))

        const jwt = await new jose.CompactEncrypt(payload)
            .setProtectedHeader({ alg: 'dir', enc: 'A256GCM' })
            .encrypt(encryptionKey)

        return {
            data: jwt,
            metadata: {
                sso: {
                    startUrl: AuthUtil.instance.auth.startUrl,
                },
            },
            encrypted: true,
        }
    }
}<|MERGE_RESOLUTION|>--- conflicted
+++ resolved
@@ -76,17 +76,10 @@
      * @param force bypass memoization, and forcefully update the bearer token
      */
     async refreshConnection(force: boolean = false) {
-<<<<<<< HEAD
-        const activeConnection = AuthUtil.instance.auth.activeConnection
-        if (activeConnection?.type === 'sso') {
-            // send the token to the language server
-            const token = await AuthUtil.instance.getBearerToken()
-=======
         const activeConnection = this.authUtil.auth.activeConnection
         if (activeConnection?.state === 'valid' && activeConnection?.type === 'sso') {
             // send the token to the language server
             const token = await this.authUtil.getBearerToken()
->>>>>>> 8b7106bb
             await (force ? this._updateBearerToken(token) : this.updateBearerToken(token))
         }
     }

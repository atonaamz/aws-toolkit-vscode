--- conflicted
+++ resolved
@@ -57,11 +57,6 @@
 import { Disposable, LanguageClient, Position, TextDocumentIdentifier } from 'vscode-languageclient'
 import * as jose from 'jose'
 import { AmazonQChatViewProvider } from './webviewProvider'
-<<<<<<< HEAD
-import { AuthUtil } from 'aws-core-vscode/codewhisperer'
-import { amazonQDiffScheme, AmazonQPromptSettings, messages, openUrl } from 'aws-core-vscode/shared'
-import { DefaultAmazonQAppInitContext, messageDispatcher, EditorContentController } from 'aws-core-vscode/amazonq'
-=======
 import { AuthUtil, ReferenceLogViewProvider } from 'aws-core-vscode/codewhisperer'
 import { amazonQDiffScheme, AmazonQPromptSettings, messages, openUrl } from 'aws-core-vscode/shared'
 import {
@@ -71,7 +66,6 @@
     ViewDiffMessage,
     referenceLogText,
 } from 'aws-core-vscode/amazonq'
->>>>>>> 457efa4e
 import { telemetry, TelemetryBase } from 'aws-core-vscode/telemetry'
 import { isValidResponseError } from './error'
 
@@ -461,19 +455,6 @@
             new vscode.Position(0, 0),
             new vscode.Position(doc.lineCount - 1, doc.lineAt(doc.lineCount - 1).text.length)
         )
-<<<<<<< HEAD
-        await ecc.viewDiff(
-            {
-                context: {
-                    activeFileContext: { filePath: params.originalFileUri },
-                    focusAreaContext: { selectionInsideExtendedCodeBlock: entireDocumentSelection },
-                },
-                code: params.fileContent ?? '',
-            },
-            amazonQDiffScheme,
-            true
-        )
-=======
         const viewDiffMessage: ViewDiffMessage = {
             context: {
                 activeFileContext: {
@@ -492,7 +473,6 @@
             code: params.fileContent ?? '',
         }
         await ecc.viewDiff(viewDiffMessage, amazonQDiffScheme)
->>>>>>> 457efa4e
     })
 
     languageClient.onNotification(chatUpdateNotificationType.method, (params: ChatUpdateParams) => {
@@ -566,11 +546,7 @@
     disposable: Disposable
 ) {
     const decryptedMessage =
-<<<<<<< HEAD
-        typeof result === 'string' && encryptionKey ? await decodeRequest(result, encryptionKey) : result
-=======
         typeof result === 'string' && encryptionKey ? await decodeRequest<T>(result, encryptionKey) : (result as T)
->>>>>>> 457efa4e
     void provider.webview?.postMessage({
         command: chatRequestType.method,
         params: decryptedMessage,

--- conflicted
+++ resolved
@@ -80,49 +80,11 @@
                  */
                 configuration: async (params, token, next) => {
                     const config = await next(params, token)
-<<<<<<< HEAD
-                    if (params.items[0].section === 'aws.q') {
-                        const customization = undefinedIfEmpty(getSelectedCustomization().arn)
-                        /**
-                         * IMPORTANT: This object is parsed by the following code in the language server, **so
-                         * it must match that expected shape**.
-                         * https://github.com/aws/language-servers/blob/1d2ca018f2248106690438b860d40a7ee67ac728/server/aws-lsp-codewhisperer/src/shared/amazonQServiceManager/configurationUtils.ts#L114
-                         */
-                        return [
-                            {
-                                customization,
-                                optOutTelemetry: getOptOutPreference() === 'OPTOUT',
-                                projectContext: {
-                                    enableLocalIndexing: CodeWhispererSettings.instance.isLocalIndexEnabled(),
-                                    enableGpuAcceleration: CodeWhispererSettings.instance.isLocalIndexGPUEnabled(),
-                                    indexWorkerThreads: CodeWhispererSettings.instance.getIndexWorkerThreads(),
-                                    localIndexing: {
-                                        ignoreFilePatterns: CodeWhispererSettings.instance.getIndexIgnoreFilePatterns(),
-                                        maxFileSizeMB: CodeWhispererSettings.instance.getMaxIndexFileSize(),
-                                        maxIndexSizeMB: CodeWhispererSettings.instance.getMaxIndexSize(),
-                                        indexCacheDirPath: CodeWhispererSettings.instance.getIndexCacheDirPath(),
-                                    },
-                                },
-                            },
-                        ]
-                    }
-                    if (params.items[0].section === 'aws.codeWhisperer') {
-                        return [
-                            {
-                                includeSuggestionsWithCodeReferences:
-                                    CodeWhispererSettings.instance.isSuggestionsWithCodeReferencesEnabled(),
-                                shareCodeWhispererContentWithAWS: !CodeWhispererSettings.instance.isOptoutEnabled(),
-                            },
-                        ]
-                    }
-                    return config
-=======
                     const section = params.items[0].section
                     if (!isValidConfigSection(section)) {
                         return config
                     }
                     return getConfigSection(section)
->>>>>>> 457efa4e
                 },
             },
         },
@@ -139,15 +101,7 @@
                 },
                 awsClientCapabilities: {
                     q: {
-<<<<<<< HEAD
-                        developerProfiles: false,
-                    },
-                    window: {
-                        notifications: true,
-                        showSaveFileDialog: true,
-=======
                         developerProfiles: true,
->>>>>>> 457efa4e
                     },
                     window: {
                         notifications: true,
@@ -311,8 +265,6 @@
         // Need to set the auth token in the again
         await auth.refreshConnection(true)
     })
-<<<<<<< HEAD
-=======
 }
 
 function getConfigSection(section: ConfigSection) {
@@ -352,5 +304,4 @@
         case 'aws.logLevel':
             return [toAmazonQLSPLogLevel(globals.logOutputChannel.logLevel)]
     }
->>>>>>> 457efa4e
 }
/*!
 * Copyright Amazon.com, Inc. or its affiliates. All Rights Reserved.
 * SPDX-License-Identifier: Apache-2.0
 */

import * as sinon from 'sinon'
import assert, { fail } from 'assert'
import { AuthUtil, RegionProfile, RegionProfileManager, defaultServiceConfig } from 'aws-core-vscode/codewhisperer'
import { globals } from 'aws-core-vscode/shared'
import { constants } from 'aws-core-vscode/auth'
import { createTestAuthUtil } from 'aws-core-vscode/test'
<<<<<<< HEAD
=======
import { randomUUID } from 'crypto'
>>>>>>> 0ddbf4a9

const enterpriseSsoStartUrl = 'https://enterprise.awsapps.com/start'
const region = 'us-east-1'

describe('RegionProfileManager', async function () {
    let regionProfileManager: RegionProfileManager

    const profileFoo: RegionProfile = {
        name: 'foo',
        region,
        arn: 'foo arn',
        description: 'foo description',
    }

    async function setupConnection(type: 'builderId' | 'idc') {
        if (type === 'builderId') {
            await AuthUtil.instance.login(constants.builderIdStartUrl, region)
            assert.ok(AuthUtil.instance.isSsoSession())
            assert.ok(AuthUtil.instance.isBuilderIdConnection())
        } else if (type === 'idc') {
            await AuthUtil.instance.login(enterpriseSsoStartUrl, region)
            assert.ok(AuthUtil.instance.isSsoSession())
            assert.ok(AuthUtil.instance.isIdcConnection())
        }
    }

    beforeEach(async function () {
        await createTestAuthUtil()
        regionProfileManager = new RegionProfileManager(AuthUtil.instance)
    })

    afterEach(function () {
        sinon.restore()
    })

    describe('list profiles', function () {
        it('should call list profiles with different region endpoints', async function () {
            await setupConnection('idc')
            const listProfilesStub = sinon.stub().returns({
                promise: () =>
                    Promise.resolve({
                        profiles: [
                            {
                                arn: 'arn',
                                profileName: 'foo',
                            },
                        ],
                    }),
            })
            const mockClient = {
                listAvailableProfiles: listProfilesStub,
            }
            const createClientStub = sinon.stub(regionProfileManager, '_createQClient').resolves(mockClient)

            const profileList = await regionProfileManager.listRegionProfile()

            assert.strictEqual(profileList.length, 2)
            assert.deepStrictEqual(profileList, [
                {
                    name: 'foo',
                    arn: 'arn',
                    region: 'us-east-1',
                    description: '',
                },
                {
                    name: 'foo',
                    arn: 'arn',
                    region: 'eu-central-1',
                    description: '',
                },
            ])

            assert.ok(createClientStub.calledTwice)
            assert.ok(listProfilesStub.calledTwice)
        })
    })

    describe('switch and get profile', function () {
        it('should switch if connection is IdC', async function () {
            await setupConnection('idc')
            await regionProfileManager.switchRegionProfile(profileFoo, 'user')
            assert.deepStrictEqual(regionProfileManager.activeRegionProfile, profileFoo)
        })

        it('should do nothing and return undefined if connection is builder id', async function () {
            await setupConnection('builderId')
            await regionProfileManager.switchRegionProfile(profileFoo, 'user')
            assert.deepStrictEqual(regionProfileManager.activeRegionProfile, undefined)
        })
    })

    describe(`client config`, function () {
        it(`no valid credential should throw`, async function () {
            await AuthUtil.instance.logout()

            assert.ok(!AuthUtil.instance.isConnected())

            assert.throws(() => {
                regionProfileManager.clientConfig
            }, /trying to get client configuration without credential/)
        })

        it(`builder id should always use default profile IAD`, async function () {
            await setupConnection('builderId')
            await regionProfileManager.switchRegionProfile(profileFoo, 'user')
            assert.deepStrictEqual(regionProfileManager.activeRegionProfile, undefined)
            if (!AuthUtil.instance.isConnected()) {
                fail('connection should not be undefined')
            }

            assert.deepStrictEqual(regionProfileManager.clientConfig, defaultServiceConfig)
        })

        it(`idc should return correct endpoint corresponding to profile region`, async function () {
            await setupConnection('idc')
            await regionProfileManager.switchRegionProfile(
                {
                    name: 'foo',
                    region: 'eu-central-1',
                    arn: 'foo arn',
                    description: 'foo description',
                },
                'user'
            )
            assert.ok(regionProfileManager.activeRegionProfile)
            assert.deepStrictEqual(regionProfileManager.clientConfig, {
                region: 'eu-central-1',
                endpoint: 'https://q.eu-central-1.amazonaws.com/',
            })
        })

        it(`idc should throw if corresponding endpoint is not defined`, async function () {
            await setupConnection('idc')
            await regionProfileManager.switchRegionProfile(
                {
                    name: 'foo',
                    region: 'unknown region',
                    arn: 'foo arn',
                    description: 'foo description',
                },
                'user'
            )

            assert.throws(() => {
                regionProfileManager.clientConfig
            }, /Q client configuration error, endpoint not found for region*/)
        })
    })

    describe('persistSelectedRegionProfile', function () {
        it('persistSelectedRegionProfile', async function () {
            await setupConnection('idc')
            await regionProfileManager.switchRegionProfile(profileFoo, 'user')
            assert.deepStrictEqual(regionProfileManager.activeRegionProfile, profileFoo)
            if (!AuthUtil.instance.isConnected()) {
                fail('connection should not be undefined')
            }

            await regionProfileManager.persistSelectRegionProfile()

            const state = globals.globalState.tryGet<{ [label: string]: RegionProfile }>(
                'aws.amazonq.regionProfiles',
                Object,
                {}
            )

            assert.strictEqual(state[AuthUtil.instance.profileName], profileFoo)
        })
    })

<<<<<<< HEAD
        it(`restoreRegionProfile`, async function () {
            sinon.stub(regionProfileManager, 'listRegionProfile').resolves([profileFoo])
            await setupConnection('idc')
            if (!AuthUtil.instance.isConnected()) {
                fail('connection should not be undefined')
            }
=======
    describe('restoreRegionProfile', function () {
        beforeEach(async function () {
            await setupConnection('idc')
        })
        it('restores region profile if profile name matches', async function () {
            const state = {} as any
            state[AuthUtil.instance.profileName] = profileFoo

            await globals.globalState.update('aws.amazonq.regionProfiles', state)

            await regionProfileManager.restoreRegionProfile()

            assert.strictEqual(regionProfileManager.activeRegionProfile, profileFoo)
        })

        it('returns early when no profiles exist', async function () {
            const state = {} as any
            state[AuthUtil.instance.profileName] = undefined

            await globals.globalState.update('aws.amazonq.regionProfiles', state)

            await regionProfileManager.restoreRegionProfile()
            assert.strictEqual(regionProfileManager.activeRegionProfile, undefined)
        })

        it('returns early when no profile name matches, and multiple profiles exist', async function () {
            const state = {} as any
            state[AuthUtil.instance.profileName] = undefined
            state[randomUUID()] = profileFoo

            await globals.globalState.update('aws.amazonq.regionProfiles', state)
>>>>>>> 0ddbf4a9

            await regionProfileManager.restoreRegionProfile()
            assert.strictEqual(regionProfileManager.activeRegionProfile, undefined)
        })

        it('uses single profile when no profile name matches', async function () {
            const state = {} as any
<<<<<<< HEAD
            state[AuthUtil.instance.profileName] = profileFoo
=======
            state[randomUUID()] = profileFoo
>>>>>>> 0ddbf4a9

            await globals.globalState.update('aws.amazonq.regionProfiles', state)

            await regionProfileManager.restoreRegionProfile()
<<<<<<< HEAD

            assert.strictEqual(regionProfileManager.activeRegionProfile, profileFoo)
=======

            assert.strictEqual(regionProfileManager.activeRegionProfile, profileFoo)
        })

        it('handles cross-validation failure', async function () {
            const state = {
                [AuthUtil.instance.profileName]: profileFoo,
            }
            sinon.stub(regionProfileManager, 'loadPersistedRegionProfiles').returns(state)
            sinon.stub(regionProfileManager, 'getProfiles').resolves([]) // No matching profile
            const invalidateStub = sinon.stub(regionProfileManager, 'invalidateProfile')

            await regionProfileManager.restoreRegionProfile()

            assert.ok(invalidateStub.calledWith(profileFoo.arn))
>>>>>>> 0ddbf4a9
        })
    })

    describe('invalidate', function () {
        it('should reset activeProfile and global state', async function () {
            // setup
            await setupConnection('idc')
            await regionProfileManager.switchRegionProfile(profileFoo, 'user')
            assert.deepStrictEqual(regionProfileManager.activeRegionProfile, profileFoo)
            if (!AuthUtil.instance.isConnected()) {
                fail('connection should not be undefined')
            }
            await regionProfileManager.persistSelectRegionProfile()
            const state = globals.globalState.tryGet<{ [label: string]: RegionProfile }>(
                'aws.amazonq.regionProfiles',
                Object,
                {}
            )
            assert.strictEqual(state[AuthUtil.instance.profileName], profileFoo)

            // subject to test
            await regionProfileManager.invalidateProfile(profileFoo.arn)

            // assertion
            assert.strictEqual(regionProfileManager.activeRegionProfile, undefined)
            const actualGlobalState = globals.globalState.tryGet<{ [label: string]: RegionProfile }>(
                'aws.amazonq.regionProfiles',
                Object,
                {}
            )
            assert.deepStrictEqual(actualGlobalState, {})
        })
    })

    describe('createQClient', function () {
        it(`should configure the endpoint and region from a profile`, async function () {
            await setupConnection('idc')

            const iadClient = await regionProfileManager.createQClient({
                name: 'foo',
                region: 'us-east-1',
                arn: 'arn',
                description: 'description',
            })

            assert.deepStrictEqual(iadClient.config.region, 'us-east-1')
            assert.deepStrictEqual(iadClient.endpoint.href, 'https://q.us-east-1.amazonaws.com/')

            const fraClient = await regionProfileManager.createQClient({
                name: 'bar',
                region: 'eu-central-1',
                arn: 'arn',
                description: 'description',
            })

            assert.deepStrictEqual(fraClient.config.region, 'eu-central-1')
            assert.deepStrictEqual(fraClient.endpoint.href, 'https://q.eu-central-1.amazonaws.com/')
        })

        it(`should throw if the region is not supported or recognizable by Q`, async function () {
            await setupConnection('idc')

            await assert.rejects(
                async () => {
                    await regionProfileManager.createQClient({
                        name: 'foo',
                        region: 'ap-east-1',
                        arn: 'arn',
                        description: 'description',
                    })
                },
                { message: /trying to initiatize Q client with unrecognizable region/ }
            )

            await assert.rejects(
                async () => {
                    await regionProfileManager.createQClient({
                        name: 'foo',
                        region: 'unknown-somewhere',
                        arn: 'arn',
                        description: 'description',
                    })
                },
                { message: /trying to initiatize Q client with unrecognizable region/ }
            )
        })

        it(`should configure the endpoint and region correspondingly`, async function () {
            await setupConnection('idc')
            await regionProfileManager.switchRegionProfile(profileFoo, 'user')
            assert.deepStrictEqual(regionProfileManager.activeRegionProfile, profileFoo)

            const client = await regionProfileManager._createQClient('eu-central-1', 'https://amazon.com/')

            assert.deepStrictEqual(client.config.region, 'eu-central-1')
            assert.deepStrictEqual(client.endpoint.href, 'https://amazon.com/')
        })
    })
})<|MERGE_RESOLUTION|>--- conflicted
+++ resolved
@@ -9,10 +9,7 @@
 import { globals } from 'aws-core-vscode/shared'
 import { constants } from 'aws-core-vscode/auth'
 import { createTestAuthUtil } from 'aws-core-vscode/test'
-<<<<<<< HEAD
-=======
 import { randomUUID } from 'crypto'
->>>>>>> 0ddbf4a9
 
 const enterpriseSsoStartUrl = 'https://enterprise.awsapps.com/start'
 const region = 'us-east-1'
@@ -183,14 +180,6 @@
         })
     })
 
-<<<<<<< HEAD
-        it(`restoreRegionProfile`, async function () {
-            sinon.stub(regionProfileManager, 'listRegionProfile').resolves([profileFoo])
-            await setupConnection('idc')
-            if (!AuthUtil.instance.isConnected()) {
-                fail('connection should not be undefined')
-            }
-=======
     describe('restoreRegionProfile', function () {
         beforeEach(async function () {
             await setupConnection('idc')
@@ -222,7 +211,6 @@
             state[randomUUID()] = profileFoo
 
             await globals.globalState.update('aws.amazonq.regionProfiles', state)
->>>>>>> 0ddbf4a9
 
             await regionProfileManager.restoreRegionProfile()
             assert.strictEqual(regionProfileManager.activeRegionProfile, undefined)
@@ -230,19 +218,11 @@
 
         it('uses single profile when no profile name matches', async function () {
             const state = {} as any
-<<<<<<< HEAD
-            state[AuthUtil.instance.profileName] = profileFoo
-=======
             state[randomUUID()] = profileFoo
->>>>>>> 0ddbf4a9
 
             await globals.globalState.update('aws.amazonq.regionProfiles', state)
 
             await regionProfileManager.restoreRegionProfile()
-<<<<<<< HEAD
-
-            assert.strictEqual(regionProfileManager.activeRegionProfile, profileFoo)
-=======
 
             assert.strictEqual(regionProfileManager.activeRegionProfile, profileFoo)
         })
@@ -258,7 +238,6 @@
             await regionProfileManager.restoreRegionProfile()
 
             assert.ok(invalidateStub.calledWith(profileFoo.arn))
->>>>>>> 0ddbf4a9
         })
     })
 
